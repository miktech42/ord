use super::*;

#[test]
fn inscribe_creates_inscriptions() {
  let rpc_server = test_bitcoincore_rpc::spawn();
  rpc_server.mine_blocks(1);

  assert_eq!(rpc_server.descriptors().len(), 0);

  create_wallet(&rpc_server);

  let Inscribe { inscriptions, .. } = inscribe(&rpc_server);
  let inscription = &inscriptions[0];

  assert_eq!(rpc_server.descriptors().len(), 3);

  let request =
    TestServer::spawn_with_args(&rpc_server, &[]).request(format!("/content/{inscription}"));

  assert_eq!(request.status(), 200);
  assert_eq!(
    request.headers().get("content-type").unwrap(),
    "text/plain;charset=utf-8"
  );
  assert_eq!(request.text().unwrap(), "FOO");
}

#[test]
fn inscribe_works_with_huge_expensive_inscriptions() {
  let rpc_server = test_bitcoincore_rpc::spawn();
  create_wallet(&rpc_server);
  let txid = rpc_server.mine_blocks(1)[0].txdata[0].txid();

  CommandBuilder::new(format!(
    "wallet inscribe foo.txt --satpoint {txid}:0:0 --fee-rate 10"
  ))
  .write("foo.txt", [0; 350_000])
  .rpc_server(&rpc_server)
  .run_and_check_output::<Inscribe>();
}

#[test]
fn inscribe_fails_if_bitcoin_core_is_too_old() {
  let rpc_server = test_bitcoincore_rpc::builder().version(230000).build();

  CommandBuilder::new("wallet inscribe hello.txt --fee-rate 1")
    .write("hello.txt", "HELLOWORLD")
    .expected_exit_code(1)
    .expected_stderr("error: Bitcoin Core 24.0.0 or newer required, current version is 23.0.0\n")
    .rpc_server(&rpc_server)
    .run_and_extract_stdout();
}

#[test]
fn inscribe_no_backup() {
  let rpc_server = test_bitcoincore_rpc::spawn();
  rpc_server.mine_blocks(1);

  create_wallet(&rpc_server);
  assert_eq!(rpc_server.descriptors().len(), 2);

  CommandBuilder::new("wallet inscribe hello.txt --no-backup --fee-rate 1")
    .write("hello.txt", "HELLOWORLD")
    .rpc_server(&rpc_server)
    .run_and_check_output::<Inscribe>();

  assert_eq!(rpc_server.descriptors().len(), 2);
}

#[test]
fn inscribe_unknown_file_extension() {
  let rpc_server = test_bitcoincore_rpc::spawn();
  create_wallet(&rpc_server);
  rpc_server.mine_blocks(1);

  CommandBuilder::new("wallet inscribe pepe.xyz --fee-rate 1")
    .write("pepe.xyz", [1; 520])
    .rpc_server(&rpc_server)
    .expected_exit_code(1)
    .stderr_regex(r"error: unsupported file extension `\.xyz`, supported extensions: apng .*\n")
    .run_and_extract_stdout();
}

#[test]
fn inscribe_exceeds_chain_limit() {
  let rpc_server = test_bitcoincore_rpc::builder()
    .network(Network::Signet)
    .build();
  create_wallet(&rpc_server);
  rpc_server.mine_blocks(1);

  CommandBuilder::new("--chain signet wallet inscribe degenerate.png --fee-rate 1")
    .write("degenerate.png", [1; 1025])
    .rpc_server(&rpc_server)
    .expected_exit_code(1)
    .expected_stderr(
      "error: content size of 1025 bytes exceeds 1024 byte limit for signet inscriptions\n",
    )
    .run_and_extract_stdout();
}

#[test]
fn regtest_has_no_content_size_limit() {
  let rpc_server = test_bitcoincore_rpc::builder()
    .network(Network::Regtest)
    .build();
  create_wallet(&rpc_server);
  rpc_server.mine_blocks(1);

  CommandBuilder::new("--chain regtest wallet inscribe degenerate.png --fee-rate 1")
    .write("degenerate.png", [1; 1025])
    .rpc_server(&rpc_server)
    .stdout_regex(".*")
    .run_and_extract_stdout();
}

#[test]
fn mainnet_has_no_content_size_limit() {
  let rpc_server = test_bitcoincore_rpc::builder()
    .network(Network::Bitcoin)
    .build();
  create_wallet(&rpc_server);
  rpc_server.mine_blocks(1);

  CommandBuilder::new("wallet inscribe degenerate.png --fee-rate 1")
    .write("degenerate.png", [1; 1025])
    .rpc_server(&rpc_server)
    .stdout_regex(".*")
    .run_and_extract_stdout();
}

#[test]
fn inscribe_does_not_use_inscribed_sats_as_cardinal_utxos() {
  let rpc_server = test_bitcoincore_rpc::spawn();
  create_wallet(&rpc_server);

  rpc_server.mine_blocks_with_subsidy(1, 100);

  CommandBuilder::new(
    "wallet inscribe degenerate.png --fee-rate 1"
  )
  .rpc_server(&rpc_server)
  .write("degenerate.png", [1; 100])
  .expected_exit_code(1)
  .expected_stderr("error: wallet does not contain enough cardinal UTXOs, please add additional funds to wallet.\n")
  .run_and_extract_stdout();
}

#[test]
fn refuse_to_reinscribe_sats() {
  let rpc_server = test_bitcoincore_rpc::spawn();
  create_wallet(&rpc_server);

  rpc_server.mine_blocks(1);

  let Inscribe { reveals, .. } = inscribe(&rpc_server);
  let reveal = reveals[0];

  rpc_server.mine_blocks_with_subsidy(1, 100);

  CommandBuilder::new(format!(
    "wallet inscribe --satpoint {reveal}:0:0 hello.txt --fee-rate 1"
  ))
  .write("hello.txt", "HELLOWORLD")
  .rpc_server(&rpc_server)
  .expected_exit_code(1)
  .expected_stderr(format!("error: sat at {reveal}:0:0 already inscribed\n"))
  .run_and_extract_stdout();
}

#[test]
fn refuse_to_inscribe_already_inscribed_utxo() {
  let rpc_server = test_bitcoincore_rpc::spawn();
  create_wallet(&rpc_server);

  let Inscribe {
    reveals,
    inscriptions,
    ..
  } = inscribe(&rpc_server);
  let reveal = reveals[0];
  let inscription = &inscriptions[0];

  let output = OutPoint {
    txid: reveal,
    vout: 0,
  };

  CommandBuilder::new(format!(
    "wallet inscribe --satpoint {output}:55555 hello.txt --fee-rate 1"
  ))
  .write("hello.txt", "HELLOWORLD")
  .rpc_server(&rpc_server)
  .expected_exit_code(1)
  .expected_stderr(format!(
    "error: utxo {output} already inscribed with inscription {inscription} on sat {output}:0\n",
  ))
  .run_and_extract_stdout();
}

#[test]
fn inscribe_with_optional_satpoint_arg() {
  let rpc_server = test_bitcoincore_rpc::spawn();
  create_wallet(&rpc_server);
  let txid = rpc_server.mine_blocks(1)[0].txdata[0].txid();

  let Inscribe { inscriptions, .. } = CommandBuilder::new(format!(
    "wallet inscribe foo.txt --satpoint {txid}:0:0 --fee-rate 1"
  ))
  .write("foo.txt", "FOO")
  .rpc_server(&rpc_server)
<<<<<<< HEAD
  .output();
  let inscription = &inscriptions[0];
=======
  .run_and_check_output();
>>>>>>> f52969fe

  rpc_server.mine_blocks(1);

  TestServer::spawn_with_args(&rpc_server, &["--index-sats"]).assert_response_regex(
    "/sat/5000000000",
    format!(".*<a href=/inscription/{inscription}>.*"),
  );

  TestServer::spawn_with_args(&rpc_server, &[])
    .assert_response_regex(format!("/content/{inscription}",), "FOO");
}

#[test]
fn inscribe_with_fee_rate() {
  let rpc_server = test_bitcoincore_rpc::spawn();
  create_wallet(&rpc_server);
  rpc_server.mine_blocks(1);

  CommandBuilder::new("--index-sats wallet inscribe degenerate.png --fee-rate 2.0")
    .write("degenerate.png", [1; 520])
    .rpc_server(&rpc_server)
    .run_and_check_output::<Inscribe>();

  let tx1 = &rpc_server.mempool()[0];
  let mut fee = 0;
  for input in &tx1.input {
    fee += rpc_server
      .get_utxo_amount(&input.previous_output)
      .unwrap()
      .to_sat();
  }
  for output in &tx1.output {
    fee -= output.value;
  }

  let fee_rate = fee as f64 / (tx1.weight() as f64 / 4.0);

  pretty_assert_eq!(fee_rate, 2.0);

  let tx2 = &rpc_server.mempool()[1];
  let mut fee = 0;
  for input in &tx2.input {
    fee += &tx1.output[input.previous_output.vout as usize].value;
  }
  for output in &tx2.output {
    fee -= output.value;
  }

  let fee_rate = fee as f64 / (tx2.weight() as f64 / 4.0);

  pretty_assert_eq!(fee_rate, 2.0);
}

#[test]
fn inscribe_with_commit_fee_rate() {
  let rpc_server = test_bitcoincore_rpc::spawn();
  create_wallet(&rpc_server);
  rpc_server.mine_blocks(1);

  CommandBuilder::new(
    "--index-sats wallet inscribe degenerate.png --commit-fee-rate 2.0 --fee-rate 1",
  )
  .write("degenerate.png", [1; 520])
  .rpc_server(&rpc_server)
  .run_and_check_output::<Inscribe>();

  let tx1 = &rpc_server.mempool()[0];
  let mut fee = 0;
  for input in &tx1.input {
    fee += rpc_server
      .get_utxo_amount(&input.previous_output)
      .unwrap()
      .to_sat();
  }
  for output in &tx1.output {
    fee -= output.value;
  }

  let fee_rate = fee as f64 / (tx1.weight() as f64 / 4.0);

  pretty_assert_eq!(fee_rate, 2.0);

  let tx2 = &rpc_server.mempool()[1];
  let mut fee = 0;
  for input in &tx2.input {
    fee += &tx1.output[input.previous_output.vout as usize].value;
  }
  for output in &tx2.output {
    fee -= output.value;
  }

  // weight is 1058 so vsize is 264.5 and fee is 265, so the fee_rate isn't exactly 1.0
  pretty_assert_eq!(fee, (tx2.weight() as f64 / 4.0 - 1e-8).ceil() as u64);
}

#[test]
fn inscribe_with_wallet_named_foo() {
  let rpc_server = test_bitcoincore_rpc::spawn();

  CommandBuilder::new("--wallet foo wallet create")
    .rpc_server(&rpc_server)
    .run_and_check_output::<Create>();

  rpc_server.mine_blocks(1);

  CommandBuilder::new("--wallet foo wallet inscribe degenerate.png --fee-rate 1")
    .write("degenerate.png", [1; 520])
    .rpc_server(&rpc_server)
    .run_and_check_output::<Inscribe>();
}

#[test]
fn inscribe_with_dry_run_flag() {
  let rpc_server = test_bitcoincore_rpc::spawn();
  create_wallet(&rpc_server);
  rpc_server.mine_blocks(1);

  CommandBuilder::new("wallet inscribe --dry-run degenerate.png --fee-rate 1")
    .write("degenerate.png", [1; 520])
    .rpc_server(&rpc_server)
    .run_and_check_output::<Inscribe>();

  assert!(rpc_server.mempool().is_empty());

  CommandBuilder::new("wallet inscribe degenerate.png --fee-rate 1")
    .write("degenerate.png", [1; 520])
    .rpc_server(&rpc_server)
    .run_and_check_output::<Inscribe>();

  assert_eq!(rpc_server.mempool().len(), 2);
}

#[test]
fn inscribe_with_dry_run_flag_fees_inscrease() {
  let rpc_server = test_bitcoincore_rpc::spawn();
  create_wallet(&rpc_server);
  rpc_server.mine_blocks(1);

  let total_fee_dry_run =
    CommandBuilder::new("wallet inscribe --dry-run degenerate.png --fee-rate 1")
      .write("degenerate.png", [1; 520])
      .rpc_server(&rpc_server)
      .run_and_check_output::<Inscribe>()
      .fees;

  let total_fee_normal =
    CommandBuilder::new("wallet inscribe --dry-run degenerate.png --fee-rate 1.1")
      .write("degenerate.png", [1; 520])
      .rpc_server(&rpc_server)
      .run_and_check_output::<Inscribe>()
      .fees;

  assert!(total_fee_dry_run < total_fee_normal);
}

#[test]
fn inscribe_to_specific_destination() {
  let rpc_server = test_bitcoincore_rpc::spawn();
  create_wallet(&rpc_server);
  rpc_server.mine_blocks(1);

  let destination = CommandBuilder::new("wallet receive")
    .rpc_server(&rpc_server)
    .run_and_check_output::<ord::subcommand::wallet::receive::Output>()
    .address;

  let txid = CommandBuilder::new(format!(
    "wallet inscribe --destination {destination} degenerate.png --fee-rate 1"
  ))
  .write("degenerate.png", [1; 520])
  .rpc_server(&rpc_server)
<<<<<<< HEAD
  .output::<Inscribe>()
  .reveals[0];
=======
  .run_and_check_output::<Inscribe>()
  .reveal;
>>>>>>> f52969fe

  let reveal_tx = &rpc_server.mempool()[1]; // item 0 is the commit, item 1 is the reveal.
  assert_eq!(reveal_tx.txid(), txid);
  assert_eq!(
    reveal_tx.output.first().unwrap().script_pubkey,
    destination.script_pubkey()
  );
}

#[test]
fn inscribe_to_address_on_different_network() {
  let rpc_server = test_bitcoincore_rpc::spawn();
  create_wallet(&rpc_server);
  rpc_server.mine_blocks(1);

  CommandBuilder::new(
    "wallet inscribe --destination tb1qsgx55dp6gn53tsmyjjv4c2ye403hgxynxs0dnm degenerate.png --fee-rate 1"
  )
  .write("degenerate.png", [1; 520])
  .rpc_server(&rpc_server)
  .expected_exit_code(1)
  .stderr_regex("error: Address `tb1qsgx55dp6gn53tsmyjjv4c2ye403hgxynxs0dnm` is not valid for mainnet\n")
  .run_and_extract_stdout();
}

#[test]
fn inscribe_with_no_limit() {
  let rpc_server = test_bitcoincore_rpc::spawn();
  create_wallet(&rpc_server);
  rpc_server.mine_blocks(1);

  let four_megger = std::iter::repeat(0).take(4_000_000).collect::<Vec<u8>>();
  CommandBuilder::new("wallet inscribe --no-limit degenerate.png --fee-rate 1")
    .write("degenerate.png", four_megger)
    .rpc_server(&rpc_server);
}<|MERGE_RESOLUTION|>--- conflicted
+++ resolved
@@ -209,12 +209,8 @@
   ))
   .write("foo.txt", "FOO")
   .rpc_server(&rpc_server)
-<<<<<<< HEAD
-  .output();
+  .run_and_check_output();
   let inscription = &inscriptions[0];
-=======
-  .run_and_check_output();
->>>>>>> f52969fe
 
   rpc_server.mine_blocks(1);
 
@@ -386,13 +382,8 @@
   ))
   .write("degenerate.png", [1; 520])
   .rpc_server(&rpc_server)
-<<<<<<< HEAD
-  .output::<Inscribe>()
+  .run_and_check_output::<Inscribe>()
   .reveals[0];
-=======
-  .run_and_check_output::<Inscribe>()
-  .reveal;
->>>>>>> f52969fe
 
   let reveal_tx = &rpc_server.mempool()[1]; // item 0 is the commit, item 1 is the reveal.
   assert_eq!(reveal_tx.txid(), txid);
