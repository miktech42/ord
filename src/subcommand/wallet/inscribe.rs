--- conflicted
+++ resolved
@@ -31,10 +31,7 @@
 pub(crate) struct Inscribe {
   #[clap(long, help = "Inscribe <SATPOINT>")]
   pub(crate) satpoint: Option<SatPoint>,
-  #[clap(
-    long,
-    help = "Consider spending unconfirmed outpoint <UTXO>"
-  )]
+  #[clap(long, help = "Consider spending unconfirmed outpoint <UTXO>")]
   pub(crate) utxo: Vec<OutPoint>,
   #[clap(long, help = "Use fee rate of <FEE_RATE> sats/vB")]
   pub(crate) fee_rate: FeeRate,
@@ -95,11 +92,7 @@
       .map(Ok)
       .unwrap_or_else(|| get_change_address(&client))?;
 
-<<<<<<< HEAD
-    let (satpoint, unsigned_commit_tx, reveal_tx, recovery_key_pair) =
-=======
-    let (unsigned_commit_tx, reveal_txs, recovery_key_pairs) =
->>>>>>> 21b3bd47
+    let (satpoint, unsigned_commit_tx, reveal_txs, recovery_key_pairs) =
       Inscribe::create_inscription_transactions(
         self.satpoint,
         inscription,
@@ -174,6 +167,29 @@
   }
 
   fn calculate_fee(tx: &Transaction, utxos: &BTreeMap<OutPoint, Amount>) -> u64 {
+    tprintln!("calculate_fee on a tx");
+    tprintln!("  with {} inputs", tx.input.len());
+    let mut sum_in = 0;
+    for i in &tx.input {
+      tprintln!(
+        "    value {} {}",
+        utxos.get(&i.previous_output).unwrap().to_sat(),
+        i.previous_output
+      );
+      sum_in += utxos.get(&i.previous_output).unwrap().to_sat()
+    }
+    tprintln!("      total: {}", sum_in);
+    tprintln!("  and {} outputs:", tx.output.len());
+
+    let mut sum_out = 0;
+    for o in &tx.output {
+      tprintln!("    value {}", o.value);
+      sum_out += o.value;
+    }
+    tprintln!("      total: {}", sum_out);
+    tprintln!("  fee: {} - {} = {}", sum_in, sum_out, sum_in - sum_out);
+    tprintln!("");
+
     tx.input
       .iter()
       .map(|txin| utxos.get(&txin.previous_output).unwrap().to_sat())
@@ -194,12 +210,8 @@
     commit_fee_rate: FeeRate,
     reveal_fee_rate: FeeRate,
     no_limit: bool,
-<<<<<<< HEAD
     postage: Amount,
-  ) -> Result<(SatPoint, Transaction, Transaction, TweakedKeyPair)> {
-=======
-  ) -> Result<(Transaction, Vec<Transaction>, Vec<TweakedKeyPair>)> {
->>>>>>> 21b3bd47
+  ) -> Result<(SatPoint, Transaction, Vec<Transaction>, Vec<TweakedKeyPair>)> {
     let satpoint = if let Some(satpoint) = satpoint {
       satpoint
     } else {
@@ -275,25 +287,18 @@
       );
       reveal_scripts.push(reveal_script);
       control_blocks.push(control_block);
-      reveal_fees.push(reveal_fee + TransactionBuilder::TARGET_POSTAGE);
+      reveal_fees.push(reveal_fee + postage);
     }
 
     let unsigned_commit_tx = TransactionBuilder::build_transaction_with_values(
       satpoint,
       inscriptions,
       utxos,
-<<<<<<< HEAD
-      commit_tx_address.clone(),
+      commit_tx_addresses.clone(),
       alignment,
       change,
       commit_fee_rate,
-      reveal_fee + postage,
-=======
-      commit_tx_addresses.clone(),
-      change,
-      commit_fee_rate,
       reveal_fees,
->>>>>>> 21b3bd47
     )?;
 
     let mut reveal_txs = Vec::new();
@@ -377,11 +382,7 @@
       }
     }
 
-<<<<<<< HEAD
-    Ok((satpoint, unsigned_commit_tx, reveal_tx, recovery_key_pair))
-=======
-    Ok((unsigned_commit_tx, reveal_txs, recovery_key_pairs))
->>>>>>> 21b3bd47
+    Ok((satpoint, unsigned_commit_tx, reveal_txs, recovery_key_pairs))
   }
 
   fn backup_recovery_key(
@@ -460,29 +461,7 @@
     let commit_address = change(0);
     let reveal_address = recipient();
 
-<<<<<<< HEAD
-    let (_satpoint, commit_tx, reveal_tx, _private_key) =
-      Inscribe::create_inscription_transactions(
-        Some(satpoint(1, 0)),
-        inscription,
-        BTreeMap::new(),
-        Network::Bitcoin,
-        utxos.into_iter().collect(),
-        [commit_address, change(1)],
-        reveal_address,
-        None,
-        FeeRate::try_from(1.0).unwrap(),
-        FeeRate::try_from(1.0).unwrap(),
-        false,
-        TransactionBuilder::DEFAULT_TARGET_POSTAGE,
-      )
-      .unwrap();
-
-    #[allow(clippy::cast_possible_truncation)]
-    #[allow(clippy::cast_sign_loss)]
-    let fee = Amount::from_sat((reveal_tx.weight() as f64 / 4.0).ceil() as u64);
-=======
-    let (commit_tx, reveal_tx, _private_key) = Inscribe::create_inscription_transactions(
+    let (_satpoint, commit_tx, reveal_tx, _private_key) = Inscribe::create_inscription_transactions(
       Some(satpoint(1, 0)),
       vec![inscription],
       BTreeMap::new(),
@@ -490,16 +469,17 @@
       utxos.into_iter().collect(),
       [commit_address, change(1)],
       reveal_address,
+      None,
       FeeRate::try_from(1.0).unwrap(),
       FeeRate::try_from(1.0).unwrap(),
       false,
+      TransactionBuilder::DEFAULT_TARGET_POSTAGE,
     )
     .unwrap();
 
     #[allow(clippy::cast_possible_truncation)]
     #[allow(clippy::cast_sign_loss)]
-    let fee = Amount::from_sat((1.0 * (reveal_tx[0].vsize() as f64)).ceil() as u64);
->>>>>>> 21b3bd47
+    let fee = Amount::from_sat((reveal_tx[0].weight() as f64 / 4.0).ceil() as u64);
 
     assert_eq!(
       reveal_tx[0].output[0].value,
@@ -633,25 +613,7 @@
     let reveal_address = recipient();
     let fee_rate = 3.3;
 
-<<<<<<< HEAD
-    let (_satpoint, commit_tx, reveal_tx, _private_key) =
-      Inscribe::create_inscription_transactions(
-        satpoint,
-        inscription,
-        inscriptions,
-        bitcoin::Network::Signet,
-        utxos.into_iter().collect(),
-        [commit_address, change(1)],
-        reveal_address,
-        None,
-        FeeRate::try_from(fee_rate).unwrap(),
-        FeeRate::try_from(fee_rate).unwrap(),
-        false,
-        TransactionBuilder::DEFAULT_TARGET_POSTAGE,
-      )
-      .unwrap();
-=======
-    let (commit_tx, reveal_tx, _private_key) = Inscribe::create_inscription_transactions(
+    let (_satpoint, commit_tx, reveal_tx, _private_key) = Inscribe::create_inscription_transactions(
       satpoint,
       vec![inscription],
       inscriptions,
@@ -659,12 +621,13 @@
       utxos.into_iter().collect(),
       [commit_address, change(1)],
       reveal_address,
+      None,
       FeeRate::try_from(fee_rate).unwrap(),
       FeeRate::try_from(fee_rate).unwrap(),
       false,
+      TransactionBuilder::DEFAULT_TARGET_POSTAGE,
     )
     .unwrap();
->>>>>>> 21b3bd47
 
     let sig_vbytes = 17.0;
     let fee = FeeRate::try_from(fee_rate)
@@ -683,11 +646,7 @@
 
     let fee = FeeRate::try_from(fee_rate)
       .unwrap()
-<<<<<<< HEAD
-      .fee(reveal_tx.weight() as f64 / 4.0)
-=======
-      .fee(reveal_tx[0].vsize())
->>>>>>> 21b3bd47
+      .fee(reveal_tx[0].weight() as f64 / 4.0)
       .to_sat();
 
     assert_eq!(
@@ -718,25 +677,7 @@
     let commit_fee_rate = 3.3;
     let fee_rate = 1.0;
 
-<<<<<<< HEAD
-    let (_satpoint, commit_tx, reveal_tx, _private_key) =
-      Inscribe::create_inscription_transactions(
-        satpoint,
-        inscription,
-        inscriptions,
-        bitcoin::Network::Signet,
-        utxos.into_iter().collect(),
-        [commit_address, change(1)],
-        reveal_address,
-        None,
-        FeeRate::try_from(commit_fee_rate).unwrap(),
-        FeeRate::try_from(fee_rate).unwrap(),
-        false,
-        TransactionBuilder::DEFAULT_TARGET_POSTAGE,
-      )
-      .unwrap();
-=======
-    let (commit_tx, reveal_tx, _private_key) = Inscribe::create_inscription_transactions(
+    let (_satpoint, commit_tx, reveal_tx, _private_key) = Inscribe::create_inscription_transactions(
       satpoint,
       vec![inscription],
       inscriptions,
@@ -744,12 +685,13 @@
       utxos.into_iter().collect(),
       [commit_address, change(1)],
       reveal_address,
+      None,
       FeeRate::try_from(commit_fee_rate).unwrap(),
       FeeRate::try_from(fee_rate).unwrap(),
       false,
+      TransactionBuilder::DEFAULT_TARGET_POSTAGE,
     )
     .unwrap();
->>>>>>> 21b3bd47
 
     let sig_vbytes = 17.0;
     let fee = FeeRate::try_from(commit_fee_rate)
@@ -768,11 +710,7 @@
 
     let fee = FeeRate::try_from(fee_rate)
       .unwrap()
-<<<<<<< HEAD
-      .fee(reveal_tx.weight() as f64 / 4.0)
-=======
-      .fee(reveal_tx[0].vsize())
->>>>>>> 21b3bd47
+      .fee(reveal_tx[0].weight() as f64 / 4.0)
       .to_sat();
 
     assert_eq!(
@@ -823,25 +761,7 @@
     let commit_address = change(0);
     let reveal_address = recipient();
 
-<<<<<<< HEAD
-    let (_satpoint, _commit_tx, reveal_tx, _private_key) =
-      Inscribe::create_inscription_transactions(
-        satpoint,
-        inscription,
-        BTreeMap::new(),
-        Network::Bitcoin,
-        utxos.into_iter().collect(),
-        [commit_address, change(1)],
-        reveal_address,
-        None,
-        FeeRate::try_from(1.0).unwrap(),
-        FeeRate::try_from(1.0).unwrap(),
-        true,
-        TransactionBuilder::DEFAULT_TARGET_POSTAGE,
-      )
-      .unwrap();
-=======
-    let (_commit_tx, reveal_tx, _private_key) = Inscribe::create_inscription_transactions(
+    let (_satpoint, _commit_tx, reveal_tx, _private_key) = Inscribe::create_inscription_transactions(
       satpoint,
       vec![inscription],
       BTreeMap::new(),
@@ -849,12 +769,13 @@
       utxos.into_iter().collect(),
       [commit_address, change(1)],
       reveal_address,
+      None,
       FeeRate::try_from(1.0).unwrap(),
       FeeRate::try_from(1.0).unwrap(),
       true,
+      TransactionBuilder::DEFAULT_TARGET_POSTAGE,
     )
     .unwrap();
->>>>>>> 21b3bd47
 
     assert!(reveal_tx[0].size() >= MAX_STANDARD_TX_WEIGHT as usize);
   }
