--- conflicted
+++ resolved
@@ -112,12 +112,8 @@
       .map(Ok)
       .unwrap_or_else(|| get_change_address(&client))?;
 
-<<<<<<< HEAD
+    tprintln!("[create_inscription_transactions]");
     let (satpoint, unsigned_commit_tx, reveal_txs, recovery_key_pairs) =
-=======
-    tprintln!("[create_inscription_transactions]");
-    let (unsigned_commit_tx, reveal_txs, recovery_key_pairs) =
->>>>>>> f2304230
       Inscribe::create_inscription_transactions(
         self.satpoint,
         inscription,
@@ -190,29 +186,11 @@
         inscriptions.push(reveal_tx.txid().into());
       }
 
-<<<<<<< HEAD
-        let recovery_descriptors = recovery_key_pairs.iter().map(|recovery_key_pair| Inscribe::get_recovery_key(&client, *recovery_key_pair, options.chain().network()).unwrap()).collect();
-
-        print_json(OutputDump {
-          satpoint,
-          inscriptions,
-          commit,
-          reveals,
-          recovery_descriptors,
-          fees,
-        })?;
-      } else {
-        if !self.no_backup {
-          for recovery_key_pair in recovery_key_pairs {
-            Inscribe::backup_recovery_key(&client, recovery_key_pair, options.chain().network())?;
-          }
-        }
-=======
       tprintln!("[recovery pairs]");
       let recovery_descriptors = recovery_key_pairs.iter().map(|recovery_key_pair| Inscribe::get_recovery_key(&client, *recovery_key_pair, options.chain().network()).unwrap()).collect();
->>>>>>> f2304230
 
       print_json(OutputDump {
+        satpoint,
         inscriptions,
         commit,
         reveals,
@@ -230,15 +208,6 @@
         .send_raw_transaction(&signed_raw_commit_tx)
         .context("Failed to send commit transaction")?;
 
-<<<<<<< HEAD
-        print_json(Output {
-          satpoint,
-          inscriptions: reveals.iter().map(|reveal| (*reveal).into()).collect(),
-          commit,
-          reveals: reveals.iter().map(|reveal| *reveal).collect(),
-          fees,
-        })?;
-=======
       let mut reveals = Vec::new();
       for reveal_tx in reveal_txs {
         reveals.push(
@@ -246,10 +215,10 @@
             .send_raw_transaction(&reveal_tx)
             .context("Failed to send reveal transaction")?,
         );
->>>>>>> f2304230
       }
 
       print_json(Output {
+        satpoint,
         inscriptions: reveals.iter().map(|reveal| (*reveal).into()).collect(),
         commit,
         reveals: reveals.iter().map(|reveal| *reveal).collect(),
