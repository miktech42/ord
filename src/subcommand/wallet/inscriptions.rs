--- conflicted
+++ resolved
@@ -16,6 +16,7 @@
   pub inscription: InscriptionId,
   pub location: SatPoint,
   pub explorer: String,
+  pub amount: u64,
 }
 
 pub(crate) fn run(options: Options) -> Result {
@@ -42,16 +43,6 @@
       let entry = index
         .get_inscription_entry(inscription)?
         .ok_or_else(|| anyhow!("Inscription {inscription} not found"))?;
-<<<<<<< HEAD
-      output.push(Output {
-        sat: entry.sat.unwrap(),
-        number: entry.number,
-        location,
-        inscription,
-        explorer: format!("{explorer}{inscription}"),
-        amount: unspent_outputs.get(&location.outpoint).unwrap().to_sat(),
-      });
-=======
       if index_has_sats {
         output_with_sat.push(OutputWithSat {
           sat: entry.sat.unwrap(),
@@ -59,6 +50,7 @@
           location,
           inscription,
           explorer: format!("{explorer}{inscription}"),
+          amount: unspent_outputs.get(&location.outpoint).unwrap().to_sat(),
         });
       } else {
         output_without_sat.push(OutputWithoutSat {
@@ -66,9 +58,9 @@
           location,
           inscription,
           explorer: format!("{explorer}{inscription}"),
+          amount: unspent_outputs.get(&location.outpoint).unwrap().to_sat(),
         });
       }
->>>>>>> ccc1f69e
     }
   }
 
