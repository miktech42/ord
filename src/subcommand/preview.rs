use {super::*, fee_rate::FeeRate};

#[derive(Debug, Parser)]
pub(crate) struct Preview {
  #[clap(flatten)]
  server: super::server::Server,
  inscriptions: Vec<PathBuf>,
}

struct KillOnDrop(process::Child);

impl Drop for KillOnDrop {
  fn drop(&mut self) {
    self.0.kill().unwrap()
  }
}

impl Preview {
  pub(crate) fn run(self) -> Result {
    let tmpdir = TempDir::new()?;

    let rpc_port = TcpListener::bind("127.0.0.1:0")?.local_addr()?.port();

    let bitcoin_data_dir = tmpdir.path().join("bitcoin");

    fs::create_dir(&bitcoin_data_dir)?;

    let _bitcoind = KillOnDrop(
      Command::new("bitcoind")
        .arg({
          let mut arg = OsString::from("-datadir=");
          arg.push(&bitcoin_data_dir);
          arg
        })
        .arg("-regtest")
        .arg("-txindex")
        .arg("-listen=0")
        .arg(format!("-rpcport={rpc_port}"))
        .spawn()
        .context("failed to spawn `bitcoind`")?,
    );

    let options = Options {
      chain_argument: Chain::Regtest,
      bitcoin_data_dir: Some(bitcoin_data_dir),
      data_dir: Some(tmpdir.path().into()),
      rpc_url: Some(format!("127.0.0.1:{rpc_port}")),
      index_sats: true,
      ..Options::default()
    };

    for attempt in 0.. {
      if options.bitcoin_rpc_client().is_ok() {
        break;
      }

      if attempt == 100 {
        panic!("Bitcoin Core RPC did not respond");
      }

      thread::sleep(Duration::from_millis(50));
    }

    super::wallet::Wallet::Create(super::wallet::create::Create {
      passphrase: "".into(),
    })
    .run(options.clone())?;

    let rpc_client = options.bitcoin_rpc_client_for_wallet_command(false)?;

    let address =
      rpc_client.get_new_address(None, Some(bitcoincore_rpc::json::AddressType::Bech32m))?;

    rpc_client.generate_to_address(101, &address)?;

<<<<<<< HEAD
    Arguments {
      options: options.clone(),
      subcommand: Subcommand::Wallet(super::wallet::Wallet::Inscribe(
        super::wallet::inscribe::Inscribe {
          fee_rate: FeeRate::try_from(1.0).unwrap(),
          commit_fee_rate: None,
          files: self.inscriptions,
          no_backup: true,
          no_broadcast: false,
          wait_after_commit: false,
          satpoint: None,
          utxo: Vec::new(),
          coin_control: false,
          dry_run: false,
          dump: false,
          no_limit: false,
          destination: None,
          alignment: None,
          postage: Some(TransactionBuilder::DEFAULT_TARGET_POSTAGE),
        },
      )),
=======
    for file in self.inscriptions {
      Arguments {
        options: options.clone(),
        subcommand: Subcommand::Wallet(super::wallet::Wallet::Inscribe(
          super::wallet::inscribe::Inscribe {
            fee_rate: FeeRate::try_from(1.0).unwrap(),
            commit_fee_rate: None,
            file,
            no_backup: true,
            satpoint: None,
            dry_run: false,
            no_limit: false,
            destination: None,
            max_inputs: None,
          },
        )),
      }
      .run()?;

      rpc_client.generate_to_address(1, &address)?;
>>>>>>> a2f6e31a
    }
    .run()?;

    rpc_client.generate_to_address(1, &address)?;

    Arguments {
      options,
      subcommand: Subcommand::Server(self.server),
    }
    .run()?;

    Ok(())
  }
}<|MERGE_RESOLUTION|>--- conflicted
+++ resolved
@@ -73,7 +73,6 @@
 
     rpc_client.generate_to_address(101, &address)?;
 
-<<<<<<< HEAD
     Arguments {
       options: options.clone(),
       subcommand: Subcommand::Wallet(super::wallet::Wallet::Inscribe(
@@ -93,30 +92,9 @@
           destination: None,
           alignment: None,
           postage: Some(TransactionBuilder::DEFAULT_TARGET_POSTAGE),
+          max_inputs: None,
         },
       )),
-=======
-    for file in self.inscriptions {
-      Arguments {
-        options: options.clone(),
-        subcommand: Subcommand::Wallet(super::wallet::Wallet::Inscribe(
-          super::wallet::inscribe::Inscribe {
-            fee_rate: FeeRate::try_from(1.0).unwrap(),
-            commit_fee_rate: None,
-            file,
-            no_backup: true,
-            satpoint: None,
-            dry_run: false,
-            no_limit: false,
-            destination: None,
-            max_inputs: None,
-          },
-        )),
-      }
-      .run()?;
-
-      rpc_client.generate_to_address(1, &address)?;
->>>>>>> a2f6e31a
     }
     .run()?;
 
