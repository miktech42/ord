use {
  self::{
    deserialize_from_str::DeserializeFromStr,
    error::{OptionExt, ServerError, ServerResult},
  },
  super::*,
  crate::page_config::PageConfig,
  crate::templates::{
    BlockHtml, ClockSvg, HomeHtml, InputHtml, InscriptionHtml, InscriptionsHtml, OutputHtml,
    PageContent, PageHtml, PreviewAudioHtml, PreviewImageHtml, PreviewPdfHtml, PreviewTextHtml,
    PreviewUnknownHtml, PreviewVideoHtml, RangeHtml, RareTxt, SatHtml, TransactionHtml,
  },
  axum::{
    body,
    extract::{Extension, Path, Query},
    headers::UserAgent,
    http::{header, HeaderMap, HeaderValue, StatusCode, Uri},
    response::{IntoResponse, Redirect, Response},
    routing::get,
    Router, TypedHeader,
  },
  axum_server::Handle,
  rust_embed::RustEmbed,
  rustls_acme::{
    acme::{LETS_ENCRYPT_PRODUCTION_DIRECTORY, LETS_ENCRYPT_STAGING_DIRECTORY},
    axum::AxumAcceptor,
    caches::DirCache,
    AcmeConfig,
  },
  std::{cmp::Ordering, str},
  tokio_stream::StreamExt,
  tower_http::{
    compression::CompressionLayer,
    cors::{Any, CorsLayer},
    set_header::SetResponseHeaderLayer,
  },
};

mod error;

enum BlockQuery {
  Height(u64),
  Hash(BlockHash),
}

impl FromStr for BlockQuery {
  type Err = Error;

  fn from_str(s: &str) -> Result<Self, Self::Err> {
    Ok(if s.len() == 64 {
      BlockQuery::Hash(s.parse()?)
    } else {
      BlockQuery::Height(s.parse()?)
    })
  }
}

enum SpawnConfig {
  Https(AxumAcceptor),
  Http,
  Redirect(String),
}

#[derive(Deserialize)]
struct Search {
  query: String,
}

#[derive(RustEmbed)]
#[folder = "static"]
struct StaticAssets;

struct StaticHtml {
  title: &'static str,
  html: &'static str,
}

impl PageContent for StaticHtml {
  fn title(&self) -> String {
    self.title.into()
  }
}

impl Display for StaticHtml {
  fn fmt(&self, f: &mut Formatter) -> fmt::Result {
    f.write_str(self.html)
  }
}

#[derive(Debug, Parser)]
pub(crate) struct Server {
  #[clap(
    long,
    default_value = "0.0.0.0",
    help = "Listen on <ADDRESS> for incoming requests."
  )]
  address: String,
  #[clap(
    long,
    help = "Request ACME TLS certificate for <ACME_DOMAIN>. This ord instance must be reachable at <ACME_DOMAIN>:443 to respond to Let's Encrypt ACME challenges."
  )]
  acme_domain: Vec<String>,
  #[clap(
    long,
    help = "Listen on <HTTP_PORT> for incoming HTTP requests. [default: 80]."
  )]
  http_port: Option<u16>,
  #[clap(
    long,
    group = "port",
    help = "Listen on <HTTPS_PORT> for incoming HTTPS requests. [default: 443]."
  )]
  https_port: Option<u16>,
  #[clap(long, help = "Store ACME TLS certificates in <ACME_CACHE>.")]
  acme_cache: Option<PathBuf>,
  #[clap(long, help = "Provide ACME contact <ACME_CONTACT>.")]
  acme_contact: Vec<String>,
  #[clap(long, help = "Serve HTTP traffic on <HTTP_PORT>.")]
  http: bool,
  #[clap(long, help = "Serve HTTPS traffic on <HTTPS_PORT>.")]
  https: bool,
  #[clap(long, help = "Redirect HTTP traffic to HTTPS.")]
  redirect_http_to_https: bool,
}

impl Server {
  pub(crate) fn run(self, options: Options, index: Arc<Index>, handle: Handle) -> Result {
    Runtime::new()?.block_on(async {
<<<<<<< HEAD
      let clone = index.clone();
      let update_thread = thread::spawn(move || loop {
        if SHUTTING_DOWN.load(atomic::Ordering::Relaxed) {
          break;
        }
        if let Err(error) = clone.update() {
=======
      let index_clone = index.clone();
      let index_thread = thread::spawn(move || loop {
        if SHUTTING_DOWN.load(atomic::Ordering::Relaxed) {
          break;
        }
        if let Err(error) = index_clone.update() {
>>>>>>> dd253c0c
          log::warn!("{error}");
        }
        thread::sleep(Duration::from_millis(5000));
      });
<<<<<<< HEAD
      UPDATE_THREAD.lock().unwrap().replace(update_thread);
=======
      INDEXER.lock().unwrap().replace(index_thread);
>>>>>>> dd253c0c

      let config = options.load_config()?;
      let acme_domains = self.acme_domains()?;

      let page_config = Arc::new(PageConfig {
        chain: options.chain(),
        domain: acme_domains.first().cloned(),
      });

      let router = Router::new()
        .route("/", get(Self::home))
        .route("/block/:query", get(Self::block))
        .route("/blockcount", get(Self::block_count))
        .route("/blockheight", get(Self::block_height))
        .route("/blockhash", get(Self::block_hash))
        .route("/blockhash/:height", get(Self::block_hash_from_height))
        .route("/blocktime", get(Self::block_time))
        .route("/bounties", get(Self::bounties))
        .route("/clock", get(Self::clock))
        .route("/content/:inscription_id", get(Self::content))
        .route("/faq", get(Self::faq))
        .route("/favicon.ico", get(Self::favicon))
        .route("/feed.xml", get(Self::feed))
        .route("/input/:block/:transaction/:input", get(Self::input))
        .route("/inscription/:inscription_id", get(Self::inscription))
        .route("/inscriptions", get(Self::inscriptions))
        .route("/inscriptions/:from", get(Self::inscriptions_from))
        .route("/install.sh", get(Self::install_script))
        .route("/ordinal/:sat", get(Self::ordinal))
        .route("/output/:output", get(Self::output))
        .route("/preview/:inscription_id", get(Self::preview))
        .route("/range/:start/:end", get(Self::range))
        .route("/rare.txt", get(Self::rare_txt))
        .route("/sat/:sat", get(Self::sat))
        .route("/search", get(Self::search_by_query))
        .route("/search/:query", get(Self::search_by_path))
        .route("/static/*path", get(Self::static_asset))
        .route("/status", get(Self::status))
        .route("/tx/:txid", get(Self::transaction))
        .layer(Extension(index))
        .layer(Extension(page_config))
        .layer(Extension(Arc::new(config)))
        .layer(SetResponseHeaderLayer::if_not_present(
          header::CONTENT_SECURITY_POLICY,
          HeaderValue::from_static("default-src 'self'"),
        ))
        .layer(SetResponseHeaderLayer::overriding(
          header::STRICT_TRANSPORT_SECURITY,
          HeaderValue::from_static("max-age=31536000; includeSubDomains; preload"),
        ))
        .layer(
          CorsLayer::new()
            .allow_methods([http::Method::GET])
            .allow_origin(Any),
        )
        .layer(CompressionLayer::new());

      match (self.http_port(), self.https_port()) {
        (Some(http_port), None) => {
          self
            .spawn(router, handle, http_port, SpawnConfig::Http)?
            .await??
        }
        (None, Some(https_port)) => {
          self
            .spawn(
              router,
              handle,
              https_port,
              SpawnConfig::Https(self.acceptor(&options)?),
            )?
            .await??
        }
        (Some(http_port), Some(https_port)) => {
          let http_spawn_config = if self.redirect_http_to_https {
            SpawnConfig::Redirect(if https_port == 443 {
              format!("https://{}", acme_domains[0])
            } else {
              format!("https://{}:{https_port}", acme_domains[0])
            })
          } else {
            SpawnConfig::Http
          };

          let (http_result, https_result) = tokio::join!(
            self.spawn(router.clone(), handle.clone(), http_port, http_spawn_config)?,
            self.spawn(
              router,
              handle,
              https_port,
              SpawnConfig::Https(self.acceptor(&options)?),
            )?
          );
          http_result.and(https_result)??;
        }
        (None, None) => unreachable!(),
      }

      Ok(())
    })
  }

  fn spawn(
    &self,
    router: Router,
    handle: Handle,
    port: u16,
    config: SpawnConfig,
  ) -> Result<task::JoinHandle<io::Result<()>>> {
    let addr = (self.address.as_str(), port)
      .to_socket_addrs()?
      .next()
      .ok_or_else(|| anyhow!("failed to get socket addrs"))?;

    if !integration_test() {
      eprintln!(
        "Listening on {}://{addr}",
        match config {
          SpawnConfig::Https(_) => "https",
          _ => "http",
        }
      );
    }

    Ok(tokio::spawn(async move {
      match config {
        SpawnConfig::Https(acceptor) => {
          axum_server::Server::bind(addr)
            .handle(handle)
            .acceptor(acceptor)
            .serve(router.into_make_service())
            .await
        }
        SpawnConfig::Redirect(destination) => {
          axum_server::Server::bind(addr)
            .handle(handle)
            .serve(
              Router::new()
                .fallback(Self::redirect_http_to_https)
                .layer(Extension(destination))
                .into_make_service(),
            )
            .await
        }
        SpawnConfig::Http => {
          axum_server::Server::bind(addr)
            .handle(handle)
            .serve(router.into_make_service())
            .await
        }
      }
    }))
  }

  fn acme_cache(acme_cache: Option<&PathBuf>, options: &Options) -> Result<PathBuf> {
    let acme_cache = if let Some(acme_cache) = acme_cache {
      acme_cache.clone()
    } else {
      options.data_dir()?.join("acme-cache")
    };

    Ok(acme_cache)
  }

  fn acme_domains(&self) -> Result<Vec<String>> {
    if !self.acme_domain.is_empty() {
      Ok(self.acme_domain.clone())
    } else {
      Ok(vec![System::new()
        .host_name()
        .ok_or(anyhow!("no hostname found"))?])
    }
  }

  fn http_port(&self) -> Option<u16> {
    if self.http || self.http_port.is_some() || (self.https_port.is_none() && !self.https) {
      Some(self.http_port.unwrap_or(80))
    } else {
      None
    }
  }

  fn https_port(&self) -> Option<u16> {
    if self.https || self.https_port.is_some() {
      Some(self.https_port.unwrap_or(443))
    } else {
      None
    }
  }

  fn acceptor(&self, options: &Options) -> Result<AxumAcceptor> {
    let config = AcmeConfig::new(self.acme_domains()?)
      .contact(&self.acme_contact)
      .cache_option(Some(DirCache::new(Self::acme_cache(
        self.acme_cache.as_ref(),
        options,
      )?)))
      .directory(if cfg!(test) {
        LETS_ENCRYPT_STAGING_DIRECTORY
      } else {
        LETS_ENCRYPT_PRODUCTION_DIRECTORY
      });

    let mut state = config.state();

    let acceptor = state.axum_acceptor(Arc::new(
      rustls::ServerConfig::builder()
        .with_safe_defaults()
        .with_no_client_auth()
        .with_cert_resolver(state.resolver()),
    ));

    tokio::spawn(async move {
      while let Some(result) = state.next().await {
        match result {
          Ok(ok) => log::info!("ACME event: {:?}", ok),
          Err(err) => log::error!("ACME error: {:?}", err),
        }
      }
    });

    Ok(acceptor)
  }

  fn index_height(index: &Index) -> ServerResult<Height> {
    index.block_height()?.ok_or_not_found(|| "genesis block")
  }

  async fn clock(Extension(index): Extension<Arc<Index>>) -> ServerResult<Response> {
    Ok(
      (
        [(
          header::CONTENT_SECURITY_POLICY,
          HeaderValue::from_static("default-src 'unsafe-inline'"),
        )],
        ClockSvg::new(Self::index_height(&index)?),
      )
        .into_response(),
    )
  }

  async fn sat(
    Extension(page_config): Extension<Arc<PageConfig>>,
    Extension(index): Extension<Arc<Index>>,
    Path(DeserializeFromStr(sat)): Path<DeserializeFromStr<Sat>>,
  ) -> ServerResult<PageHtml<SatHtml>> {
    let satpoint = index.rare_sat_satpoint(sat)?;

    Ok(
      SatHtml {
        sat,
        satpoint,
        blocktime: index.block_time(sat.height())?,
        inscription: index.get_inscription_id_by_sat(sat)?,
      }
      .page(page_config, index.has_sat_index()?),
    )
  }

  async fn ordinal(Path(sat): Path<String>) -> Redirect {
    Redirect::to(&format!("/sat/{sat}"))
  }

  async fn output(
    Extension(page_config): Extension<Arc<PageConfig>>,
    Extension(index): Extension<Arc<Index>>,
    Path(outpoint): Path<OutPoint>,
  ) -> ServerResult<PageHtml<OutputHtml>> {
    let list = if index.has_sat_index()? {
      index.list(outpoint)?
    } else {
      None
    };

    let output = if outpoint == OutPoint::null() || outpoint == unbound_outpoint() {
      let mut value = 0;

      if let Some(List::Unspent(ranges)) = &list {
        for (start, end) in ranges {
          value += end - start;
        }
      }

      TxOut {
        value,
        script_pubkey: Script::new(),
      }
    } else {
      index
        .get_transaction(outpoint.txid)?
        .ok_or_not_found(|| format!("output {outpoint}"))?
        .output
        .into_iter()
        .nth(outpoint.vout as usize)
        .ok_or_not_found(|| format!("output {outpoint}"))?
    };

    let inscriptions = index.get_inscriptions_on_output(outpoint)?;

    Ok(
      OutputHtml {
        outpoint,
        inscriptions,
        list,
        chain: page_config.chain,
        output,
      }
      .page(page_config, index.has_sat_index()?),
    )
  }

  async fn range(
    Extension(page_config): Extension<Arc<PageConfig>>,
    Extension(index): Extension<Arc<Index>>,
    Path((DeserializeFromStr(start), DeserializeFromStr(end))): Path<(
      DeserializeFromStr<Sat>,
      DeserializeFromStr<Sat>,
    )>,
  ) -> ServerResult<PageHtml<RangeHtml>> {
    match start.cmp(&end) {
      Ordering::Equal => Err(ServerError::BadRequest("empty range".to_string())),
      Ordering::Greater => Err(ServerError::BadRequest(
        "range start greater than range end".to_string(),
      )),
      Ordering::Less => Ok(RangeHtml { start, end }.page(page_config, index.has_sat_index()?)),
    }
  }

  async fn rare_txt(Extension(index): Extension<Arc<Index>>) -> ServerResult<RareTxt> {
    Ok(RareTxt(index.rare_sat_satpoints()?.ok_or_else(|| {
      ServerError::NotFound(
        "tracking rare sats requires index created with `--index-sats` flag".into(),
      )
    })?))
  }

  async fn home(
    Extension(page_config): Extension<Arc<PageConfig>>,
    Extension(index): Extension<Arc<Index>>,
  ) -> ServerResult<PageHtml<HomeHtml>> {
    Ok(
      HomeHtml::new(index.blocks(100)?, index.get_homepage_inscriptions()?)
        .page(page_config, index.has_sat_index()?),
    )
  }

  async fn install_script() -> Redirect {
    Redirect::to("https://raw.githubusercontent.com/casey/ord/master/install.sh")
  }

  async fn block(
    Extension(page_config): Extension<Arc<PageConfig>>,
    Extension(index): Extension<Arc<Index>>,
    Path(DeserializeFromStr(query)): Path<DeserializeFromStr<BlockQuery>>,
  ) -> ServerResult<PageHtml<BlockHtml>> {
    let (block, height) = match query {
      BlockQuery::Height(height) => {
        let block = index
          .get_block_by_height(height)?
          .ok_or_not_found(|| format!("block {height}"))?;

        (block, height)
      }
      BlockQuery::Hash(hash) => {
        let info = index
          .block_header_info(hash)?
          .ok_or_not_found(|| format!("block {hash}"))?;

        let block = index
          .get_block_by_hash(hash)?
          .ok_or_not_found(|| format!("block {hash}"))?;

        (block, info.height as u64)
      }
    };

    Ok(
      BlockHtml::new(block, Height(height), Self::index_height(&index)?)
        .page(page_config, index.has_sat_index()?),
    )
  }

  async fn transaction(
    Extension(page_config): Extension<Arc<PageConfig>>,
    Extension(index): Extension<Arc<Index>>,
    Path(txid): Path<Txid>,
  ) -> ServerResult<PageHtml<TransactionHtml>> {
    let inscription = index.get_inscription_by_id(txid.into())?;

    let blockhash = index.get_transaction_blockhash(txid)?;

    Ok(
      TransactionHtml::new(
        index
          .get_transaction(txid)?
          .ok_or_not_found(|| format!("transaction {txid}"))?,
        blockhash,
        inscription.map(|_| txid.into()),
        page_config.chain,
      )
      .page(page_config, index.has_sat_index()?),
    )
  }

  async fn status(Extension(index): Extension<Arc<Index>>) -> (StatusCode, &'static str) {
    if index.is_reorged() {
      (
        StatusCode::OK,
        "reorg detected, please rebuild the database.",
      )
    } else {
      (
        StatusCode::OK,
        StatusCode::OK.canonical_reason().unwrap_or_default(),
      )
    }
  }

  async fn search_by_query(
    Extension(index): Extension<Arc<Index>>,
    Query(search): Query<Search>,
  ) -> ServerResult<Redirect> {
    Self::search(&index, &search.query).await
  }

  async fn search_by_path(
    Extension(index): Extension<Arc<Index>>,
    Path(search): Path<Search>,
  ) -> ServerResult<Redirect> {
    Self::search(&index, &search.query).await
  }

  async fn search(index: &Index, query: &str) -> ServerResult<Redirect> {
    Self::search_inner(index, query)
  }

  fn search_inner(index: &Index, query: &str) -> ServerResult<Redirect> {
    lazy_static! {
      static ref HASH: Regex = Regex::new(r"^[[:xdigit:]]{64}$").unwrap();
      static ref OUTPOINT: Regex = Regex::new(r"^[[:xdigit:]]{64}:\d+$").unwrap();
      static ref INSCRIPTION_ID: Regex = Regex::new(r"^[[:xdigit:]]{64}i\d+$").unwrap();
    }

    let query = query.trim();

    if HASH.is_match(query) {
      if index.block_header(query.parse().unwrap())?.is_some() {
        Ok(Redirect::to(&format!("/block/{query}")))
      } else {
        Ok(Redirect::to(&format!("/tx/{query}")))
      }
    } else if OUTPOINT.is_match(query) {
      Ok(Redirect::to(&format!("/output/{query}")))
    } else if INSCRIPTION_ID.is_match(query) {
      Ok(Redirect::to(&format!("/inscription/{query}")))
    } else {
      Ok(Redirect::to(&format!("/sat/{query}")))
    }
  }

  async fn favicon(user_agent: Option<TypedHeader<UserAgent>>) -> ServerResult<Response> {
    if user_agent
      .map(|user_agent| {
        user_agent.as_str().contains("Safari/")
          && !user_agent.as_str().contains("Chrome/")
          && !user_agent.as_str().contains("Chromium/")
      })
      .unwrap_or_default()
    {
      Ok(
        Self::static_asset(Path("/favicon.png".to_string()))
          .await
          .into_response(),
      )
    } else {
      Ok(
        (
          [(
            header::CONTENT_SECURITY_POLICY,
            HeaderValue::from_static("default-src 'unsafe-inline'"),
          )],
          Self::static_asset(Path("/favicon.svg".to_string())).await?,
        )
          .into_response(),
      )
    }
  }

  async fn feed(
    Extension(page_config): Extension<Arc<PageConfig>>,
    Extension(index): Extension<Arc<Index>>,
  ) -> ServerResult<Response> {
    let mut builder = rss::ChannelBuilder::default();

    let chain = page_config.chain;
    match chain {
      Chain::Mainnet => builder.title("Inscriptions"),
      _ => builder.title(format!("Inscriptions – {chain:?}")),
    };

    builder.generator(Some("ord".to_string()));

    for (number, id) in index.get_feed_inscriptions(300)? {
      builder.item(
        rss::ItemBuilder::default()
          .title(format!("Inscription {number}"))
          .link(format!("/inscription/{id}"))
          .guid(Some(rss::Guid {
            value: format!("/inscription/{id}"),
            permalink: true,
          }))
          .build(),
      );
    }

    Ok(
      (
        [
          (header::CONTENT_TYPE, "application/rss+xml"),
          (
            header::CONTENT_SECURITY_POLICY,
            "default-src 'unsafe-inline'",
          ),
        ],
        builder.build().to_string(),
      )
        .into_response(),
    )
  }

  async fn static_asset(Path(path): Path<String>) -> ServerResult<Response> {
    let content = StaticAssets::get(if let Some(stripped) = path.strip_prefix('/') {
      stripped
    } else {
      &path
    })
    .ok_or_not_found(|| format!("asset {path}"))?;
    let body = body::boxed(body::Full::from(content.data));
    let mime = mime_guess::from_path(path).first_or_octet_stream();
    Ok(
      Response::builder()
        .header(header::CONTENT_TYPE, mime.as_ref())
        .body(body)
        .unwrap(),
    )
  }

  async fn block_count(Extension(index): Extension<Arc<Index>>) -> ServerResult<String> {
    Ok(index.block_count()?.to_string())
  }

  async fn block_height(Extension(index): Extension<Arc<Index>>) -> ServerResult<String> {
    Ok(
      index
        .block_height()?
        .ok_or_not_found(|| "blockheight")?
        .to_string(),
    )
  }

  async fn block_hash(Extension(index): Extension<Arc<Index>>) -> ServerResult<String> {
    Ok(
      index
        .block_hash(None)?
        .ok_or_not_found(|| "blockhash")?
        .to_string(),
    )
  }

  async fn block_hash_from_height(
    Extension(index): Extension<Arc<Index>>,
    Path(height): Path<u64>,
  ) -> ServerResult<String> {
    Ok(
      index
        .block_hash(Some(height))?
        .ok_or_not_found(|| "blockhash")?
        .to_string(),
    )
  }

  async fn block_time(Extension(index): Extension<Arc<Index>>) -> ServerResult<String> {
    Ok(
      index
        .block_time(index.block_height()?.ok_or_not_found(|| "blocktime")?)?
        .unix_timestamp()
        .to_string(),
    )
  }

  async fn input(
    Extension(page_config): Extension<Arc<PageConfig>>,
    Extension(index): Extension<Arc<Index>>,
    Path(path): Path<(u64, usize, usize)>,
  ) -> Result<PageHtml<InputHtml>, ServerError> {
    let not_found = || format!("input /{}/{}/{}", path.0, path.1, path.2);

    let block = index
      .get_block_by_height(path.0)?
      .ok_or_not_found(not_found)?;

    let transaction = block
      .txdata
      .into_iter()
      .nth(path.1)
      .ok_or_not_found(not_found)?;

    let input = transaction
      .input
      .into_iter()
      .nth(path.2)
      .ok_or_not_found(not_found)?;

    Ok(InputHtml { path, input }.page(page_config, index.has_sat_index()?))
  }

  async fn faq() -> Redirect {
    Redirect::to("https://docs.ordinals.com/faq/")
  }

  async fn bounties() -> Redirect {
    Redirect::to("https://docs.ordinals.com/bounty/")
  }

  async fn content(
    Extension(index): Extension<Arc<Index>>,
    Extension(config): Extension<Arc<Config>>,
    Path(inscription_id): Path<InscriptionId>,
  ) -> ServerResult<Response> {
    if config.is_hidden(inscription_id) {
      return Ok(PreviewUnknownHtml.into_response());
    }

    let inscription = index
      .get_inscription_by_id(inscription_id)?
      .ok_or_not_found(|| format!("inscription {inscription_id}"))?;

    Ok(
      Self::content_response(inscription)
        .ok_or_not_found(|| format!("inscription {inscription_id} content"))?
        .into_response(),
    )
  }

  fn content_response(inscription: Inscription) -> Option<(HeaderMap, Vec<u8>)> {
    let mut headers = HeaderMap::new();

    headers.insert(
      header::CONTENT_TYPE,
      inscription
        .content_type()
        .unwrap_or("application/octet-stream")
        .parse()
        .unwrap(),
    );
    headers.insert(
      header::CONTENT_SECURITY_POLICY,
      HeaderValue::from_static("default-src 'self' 'unsafe-eval' 'unsafe-inline' data: blob:"),
    );
    headers.append(
      header::CONTENT_SECURITY_POLICY,
      HeaderValue::from_static("default-src *:*/content/ *:*/blockheight *:*/blockhash *:*/blockhash/ *:*/blocktime 'unsafe-eval' 'unsafe-inline' data: blob:"),
    );

    let body = inscription.into_body();
    let cache_control = match body {
      Some(_) => "max-age=31536000, immutable",
      None => "max-age=600",
    };
    headers.insert(
      header::CACHE_CONTROL,
      HeaderValue::from_str(cache_control).unwrap(),
    );

    Some((headers, body?))
  }

  async fn preview(
    Extension(index): Extension<Arc<Index>>,
    Extension(config): Extension<Arc<Config>>,
    Path(inscription_id): Path<InscriptionId>,
  ) -> ServerResult<Response> {
    if config.is_hidden(inscription_id) {
      return Ok(PreviewUnknownHtml.into_response());
    }

    let inscription = index
      .get_inscription_by_id(inscription_id)?
      .ok_or_not_found(|| format!("inscription {inscription_id}"))?;

    match inscription.media() {
      Media::Audio => Ok(PreviewAudioHtml { inscription_id }.into_response()),
      Media::Iframe => Ok(
        Self::content_response(inscription)
          .ok_or_not_found(|| format!("inscription {inscription_id} content"))?
          .into_response(),
      ),
      Media::Image => Ok(
        (
          [(
            header::CONTENT_SECURITY_POLICY,
            "default-src 'self' 'unsafe-inline'",
          )],
          PreviewImageHtml { inscription_id },
        )
          .into_response(),
      ),
      Media::Pdf => Ok(
        (
          [(
            header::CONTENT_SECURITY_POLICY,
            "script-src-elem 'self' https://cdn.jsdelivr.net",
          )],
          PreviewPdfHtml { inscription_id },
        )
          .into_response(),
      ),
      Media::Text => {
        let content = inscription
          .body()
          .ok_or_not_found(|| format!("inscription {inscription_id} content"))?;
        Ok(
          PreviewTextHtml {
            text: str::from_utf8(content)
              .map_err(|err| anyhow!("Failed to decode {inscription_id} text: {err}"))?,
          }
          .into_response(),
        )
      }
      Media::Unknown => Ok(PreviewUnknownHtml.into_response()),
      Media::Video => Ok(PreviewVideoHtml { inscription_id }.into_response()),
    }
  }

  async fn inscription(
    Extension(page_config): Extension<Arc<PageConfig>>,
    Extension(index): Extension<Arc<Index>>,
    Path(inscription_id): Path<InscriptionId>,
  ) -> ServerResult<PageHtml<InscriptionHtml>> {
    let entry = index
      .get_inscription_entry(inscription_id)?
      .ok_or_not_found(|| format!("inscription {inscription_id}"))?;

    let inscription = index
      .get_inscription_by_id(inscription_id)?
      .ok_or_not_found(|| format!("inscription {inscription_id}"))?;

    let satpoint = index
      .get_inscription_satpoint_by_id(inscription_id)?
      .ok_or_not_found(|| format!("inscription {inscription_id}"))?;

    let output = if satpoint.outpoint == unbound_outpoint() {
      None
    } else {
      Some(
        index
          .get_transaction(satpoint.outpoint.txid)?
          .ok_or_not_found(|| format!("inscription {inscription_id} current transaction"))?
          .output
          .into_iter()
          .nth(satpoint.outpoint.vout.try_into().unwrap())
          .ok_or_not_found(|| format!("inscription {inscription_id} current transaction output"))?,
      )
    };

    let previous = index.get_inscription_id_by_inscription_number(entry.number - 1)?;

    let next = index.get_inscription_id_by_inscription_number(entry.number + 1)?;

    Ok(
      InscriptionHtml {
        chain: page_config.chain,
        genesis_fee: entry.fee,
        genesis_height: entry.height,
        inscription,
        inscription_id,
        next,
        number: entry.number,
        output,
        previous,
        sat: entry.sat,
        satpoint,
        timestamp: timestamp(entry.timestamp),
      }
      .page(page_config, index.has_sat_index()?),
    )
  }

  async fn inscriptions(
    Extension(page_config): Extension<Arc<PageConfig>>,
    Extension(index): Extension<Arc<Index>>,
  ) -> ServerResult<PageHtml<InscriptionsHtml>> {
    Self::inscriptions_inner(page_config, index, None).await
  }

  async fn inscriptions_from(
    Extension(page_config): Extension<Arc<PageConfig>>,
    Extension(index): Extension<Arc<Index>>,
    Path(from): Path<i64>,
  ) -> ServerResult<PageHtml<InscriptionsHtml>> {
    Self::inscriptions_inner(page_config, index, Some(from)).await
  }

  async fn inscriptions_inner(
    page_config: Arc<PageConfig>,
    index: Arc<Index>,
    from: Option<i64>,
  ) -> ServerResult<PageHtml<InscriptionsHtml>> {
    let (inscriptions, prev, next) = index.get_latest_inscriptions_with_prev_and_next(100, from)?;
    Ok(
      InscriptionsHtml {
        inscriptions,
        next,
        prev,
      }
      .page(page_config, index.has_sat_index()?),
    )
  }

  async fn redirect_http_to_https(
    Extension(mut destination): Extension<String>,
    uri: Uri,
  ) -> Redirect {
    if let Some(path_and_query) = uri.path_and_query() {
      destination.push_str(path_and_query.as_str());
    }

    Redirect::to(&destination)
  }
}

#[cfg(test)]
mod tests {
  use {super::*, reqwest::Url, std::net::TcpListener};

  struct TestServer {
    bitcoin_rpc_server: test_bitcoincore_rpc::Handle,
    index: Arc<Index>,
    ord_server_handle: Handle,
    url: Url,
    #[allow(unused)]
    tempdir: TempDir,
  }

  impl TestServer {
    fn new() -> Self {
      Self::new_with_args(&[], &[])
    }

    fn new_with_sat_index() -> Self {
      Self::new_with_args(&["--index-sats"], &[])
    }

    fn new_with_args(ord_args: &[&str], server_args: &[&str]) -> Self {
      Self::new_server(test_bitcoincore_rpc::spawn(), None, ord_args, server_args)
    }

    fn new_with_regtest() -> Self {
      Self::new_server(
        test_bitcoincore_rpc::builder()
          .network(bitcoin::Network::Regtest)
          .build(),
        None,
        &["--chain", "regtest"],
        &[],
      )
    }

    fn new_with_regtest_with_index_sats() -> Self {
      Self::new_server(
        test_bitcoincore_rpc::builder()
          .network(bitcoin::Network::Regtest)
          .build(),
        None,
        &["--chain", "regtest", "--index-sats"],
        &[],
      )
    }

    fn new_with_bitcoin_rpc_server_and_config(
      bitcoin_rpc_server: test_bitcoincore_rpc::Handle,
      config: String,
    ) -> Self {
      Self::new_server(bitcoin_rpc_server, Some(config), &[], &[])
    }

    fn new_server(
      bitcoin_rpc_server: test_bitcoincore_rpc::Handle,
      config: Option<String>,
      ord_args: &[&str],
      server_args: &[&str],
    ) -> Self {
      let tempdir = TempDir::new().unwrap();

      let cookiefile = tempdir.path().join("cookie");

      fs::write(&cookiefile, "username:password").unwrap();

      let port = TcpListener::bind("127.0.0.1:0")
        .unwrap()
        .local_addr()
        .unwrap()
        .port();

      let url = Url::parse(&format!("http://127.0.0.1:{port}")).unwrap();

      let config_args = match config {
        Some(config) => {
          let config_path = tempdir.path().join("ord.yaml");
          fs::write(&config_path, config).unwrap();
          format!("--config {}", config_path.display())
        }
        None => "".to_string(),
      };

      let (options, server) = parse_server_args(&format!(
        "ord --rpc-url {} --cookie-file {} --data-dir {} {config_args} {} server --http-port {} --address 127.0.0.1 {}",
        bitcoin_rpc_server.url(),
        cookiefile.to_str().unwrap(),
        tempdir.path().to_str().unwrap(),
        ord_args.join(" "),
        port,
        server_args.join(" "),
      ));

      let index = Arc::new(Index::open(&options).unwrap());
      let ord_server_handle = Handle::new();

      {
        let index = index.clone();
        let ord_server_handle = ord_server_handle.clone();
        thread::spawn(|| server.run(options, index, ord_server_handle).unwrap());
      }

      while index.statistic(crate::index::Statistic::Commits) == 0 {
        thread::sleep(Duration::from_millis(25));
      }

      let client = reqwest::blocking::Client::builder()
        .redirect(reqwest::redirect::Policy::none())
        .build()
        .unwrap();

      for i in 0.. {
        match client.get(format!("http://127.0.0.1:{port}/status")).send() {
          Ok(_) => break,
          Err(err) => {
            if i == 400 {
              panic!("server failed to start: {err}");
            }
          }
        }

        thread::sleep(Duration::from_millis(25));
      }

      Self {
        bitcoin_rpc_server,
        index,
        ord_server_handle,
        tempdir,
        url,
      }
    }

    fn get(&self, path: impl AsRef<str>) -> reqwest::blocking::Response {
      if let Err(error) = self.index.update() {
        log::error!("{error}");
      }
      reqwest::blocking::get(self.join_url(path.as_ref())).unwrap()
    }

    fn join_url(&self, url: &str) -> Url {
      self.url.join(url).unwrap()
    }

    fn assert_response(&self, path: impl AsRef<str>, status: StatusCode, expected_response: &str) {
      let response = self.get(path);
      assert_eq!(response.status(), status, "{}", response.text().unwrap());
      pretty_assert_eq!(response.text().unwrap(), expected_response);
    }

    fn assert_response_regex(
      &self,
      path: impl AsRef<str>,
      status: StatusCode,
      regex: impl AsRef<str>,
    ) {
      let response = self.get(path);
      assert_eq!(response.status(), status);
      assert_regex_match!(response.text().unwrap(), regex.as_ref());
    }

    fn assert_response_csp(
      &self,
      path: impl AsRef<str>,
      status: StatusCode,
      content_security_policy: &str,
      regex: impl AsRef<str>,
    ) {
      let response = self.get(path);
      assert_eq!(response.status(), status);
      assert_eq!(
        response
          .headers()
          .get(header::CONTENT_SECURITY_POLICY,)
          .unwrap(),
        content_security_policy
      );
      assert_regex_match!(response.text().unwrap(), regex.as_ref());
    }

    fn assert_redirect(&self, path: &str, location: &str) {
      let response = reqwest::blocking::Client::builder()
        .redirect(reqwest::redirect::Policy::none())
        .build()
        .unwrap()
        .get(self.join_url(path))
        .send()
        .unwrap();

      assert_eq!(response.status(), StatusCode::SEE_OTHER);
      assert_eq!(response.headers().get(header::LOCATION).unwrap(), location);
    }

    fn mine_blocks(&self, n: u64) -> Vec<bitcoin::Block> {
      let blocks = self.bitcoin_rpc_server.mine_blocks(n);
      self.index.update().unwrap();
      blocks
    }

    fn mine_blocks_with_subsidy(&self, n: u64, subsidy: u64) -> Vec<Block> {
      let blocks = self.bitcoin_rpc_server.mine_blocks_with_subsidy(n, subsidy);
      self.index.update().unwrap();
      blocks
    }
  }

  impl Drop for TestServer {
    fn drop(&mut self) {
      self.ord_server_handle.shutdown();
    }
  }

  fn parse_server_args(args: &str) -> (Options, Server) {
    match Arguments::try_parse_from(args.split_whitespace()) {
      Ok(arguments) => match arguments.subcommand {
        Subcommand::Server(server) => (arguments.options, server),
        subcommand => panic!("unexpected subcommand: {subcommand:?}"),
      },
      Err(err) => panic!("error parsing arguments: {err}"),
    }
  }

  #[test]
  fn http_and_https_port_dont_conflict() {
    parse_server_args(
      "ord server --http-port 0 --https-port 0 --acme-cache foo --acme-contact bar --acme-domain baz",
    );
  }

  #[test]
  fn http_port_defaults_to_80() {
    assert_eq!(parse_server_args("ord server").1.http_port(), Some(80));
  }

  #[test]
  fn https_port_defaults_to_none() {
    assert_eq!(parse_server_args("ord server").1.https_port(), None);
  }

  #[test]
  fn https_sets_https_port_to_443() {
    assert_eq!(
      parse_server_args("ord server --https --acme-cache foo --acme-contact bar --acme-domain baz")
        .1
        .https_port(),
      Some(443)
    );
  }

  #[test]
  fn https_disables_http() {
    assert_eq!(
      parse_server_args("ord server --https --acme-cache foo --acme-contact bar --acme-domain baz")
        .1
        .http_port(),
      None
    );
  }

  #[test]
  fn https_port_disables_http() {
    assert_eq!(
      parse_server_args(
        "ord server --https-port 433 --acme-cache foo --acme-contact bar --acme-domain baz"
      )
      .1
      .http_port(),
      None
    );
  }

  #[test]
  fn https_port_sets_https_port() {
    assert_eq!(
      parse_server_args(
        "ord server --https-port 1000 --acme-cache foo --acme-contact bar --acme-domain baz"
      )
      .1
      .https_port(),
      Some(1000)
    );
  }

  #[test]
  fn http_with_https_leaves_http_enabled() {
    assert_eq!(
      parse_server_args(
        "ord server --https --http --acme-cache foo --acme-contact bar --acme-domain baz"
      )
      .1
      .http_port(),
      Some(80)
    );
  }

  #[test]
  fn http_with_https_leaves_https_enabled() {
    assert_eq!(
      parse_server_args(
        "ord server --https --http --acme-cache foo --acme-contact bar --acme-domain baz"
      )
      .1
      .https_port(),
      Some(443)
    );
  }

  #[test]
  fn acme_contact_accepts_multiple_values() {
    assert!(Arguments::try_parse_from([
      "ord",
      "server",
      "--address",
      "127.0.0.1",
      "--http-port",
      "0",
      "--acme-contact",
      "foo",
      "--acme-contact",
      "bar"
    ])
    .is_ok());
  }

  #[test]
  fn acme_domain_accepts_multiple_values() {
    assert!(Arguments::try_parse_from([
      "ord",
      "server",
      "--address",
      "127.0.0.1",
      "--http-port",
      "0",
      "--acme-domain",
      "foo",
      "--acme-domain",
      "bar"
    ])
    .is_ok());
  }

  #[test]
  fn acme_cache_defaults_to_data_dir() {
    let arguments = Arguments::try_parse_from(["ord", "--data-dir", "foo", "server"]).unwrap();
    let acme_cache = Server::acme_cache(None, &arguments.options)
      .unwrap()
      .display()
      .to_string();
    assert!(
      acme_cache.contains(if cfg!(windows) {
        r"foo\acme-cache"
      } else {
        "foo/acme-cache"
      }),
      "{acme_cache}"
    )
  }

  #[test]
  fn acme_cache_flag_is_respected() {
    let arguments =
      Arguments::try_parse_from(["ord", "--data-dir", "foo", "server", "--acme-cache", "bar"])
        .unwrap();
    let acme_cache = Server::acme_cache(Some(&"bar".into()), &arguments.options)
      .unwrap()
      .display()
      .to_string();
    assert_eq!(acme_cache, "bar")
  }

  #[test]
  fn acme_domain_defaults_to_hostname() {
    let (_, server) = parse_server_args("ord server");
    assert_eq!(
      server.acme_domains().unwrap(),
      &[System::new().host_name().unwrap()]
    );
  }

  #[test]
  fn acme_domain_flag_is_respected() {
    let (_, server) = parse_server_args("ord server --acme-domain example.com");
    assert_eq!(server.acme_domains().unwrap(), &["example.com"]);
  }

  #[test]
  fn install_sh_redirects_to_github() {
    TestServer::new().assert_redirect(
      "/install.sh",
      "https://raw.githubusercontent.com/casey/ord/master/install.sh",
    );
  }

  #[test]
  fn ordinal_redirects_to_sat() {
    TestServer::new().assert_redirect("/ordinal/0", "/sat/0");
  }

  #[test]
  fn bounties_redirects_to_docs_site() {
    TestServer::new().assert_redirect("/bounties", "https://docs.ordinals.com/bounty/");
  }

  #[test]
  fn faq_redirects_to_docs_site() {
    TestServer::new().assert_redirect("/faq", "https://docs.ordinals.com/faq/");
  }

  #[test]
  fn search_by_query_returns_sat() {
    TestServer::new().assert_redirect("/search?query=0", "/sat/0");
  }

  #[test]
  fn search_by_query_returns_inscription() {
    TestServer::new().assert_redirect(
      "/search?query=0000000000000000000000000000000000000000000000000000000000000000i0",
      "/inscription/0000000000000000000000000000000000000000000000000000000000000000i0",
    );
  }

  #[test]
  fn search_is_whitespace_insensitive() {
    TestServer::new().assert_redirect("/search/ 0 ", "/sat/0");
  }

  #[test]
  fn search_by_path_returns_sat() {
    TestServer::new().assert_redirect("/search/0", "/sat/0");
  }

  #[test]
  fn search_for_blockhash_returns_block() {
    TestServer::new().assert_redirect(
      "/search/000000000019d6689c085ae165831e934ff763ae46a2a6c172b3f1b60a8ce26f",
      "/block/000000000019d6689c085ae165831e934ff763ae46a2a6c172b3f1b60a8ce26f",
    );
  }

  #[test]
  fn search_for_txid_returns_transaction() {
    TestServer::new().assert_redirect(
      "/search/0000000000000000000000000000000000000000000000000000000000000000",
      "/tx/0000000000000000000000000000000000000000000000000000000000000000",
    );
  }

  #[test]
  fn search_for_outpoint_returns_output() {
    TestServer::new().assert_redirect(
      "/search/0000000000000000000000000000000000000000000000000000000000000000:0",
      "/output/0000000000000000000000000000000000000000000000000000000000000000:0",
    );
  }

  #[test]
  fn search_for_inscription_id_returns_inscription() {
    TestServer::new().assert_redirect(
      "/search/0000000000000000000000000000000000000000000000000000000000000000i0",
      "/inscription/0000000000000000000000000000000000000000000000000000000000000000i0",
    );
  }

  #[test]
  fn http_to_https_redirect_with_path() {
    TestServer::new_with_args(&[], &["--redirect-http-to-https", "--https"]).assert_redirect(
      "/sat/0",
      &format!("https://{}/sat/0", System::new().host_name().unwrap()),
    );
  }

  #[test]
  fn http_to_https_redirect_with_empty() {
    TestServer::new_with_args(&[], &["--redirect-http-to-https", "--https"]).assert_redirect(
      "/",
      &format!("https://{}/", System::new().host_name().unwrap()),
    );
  }

  #[test]
  fn status() {
    TestServer::new().assert_response("/status", StatusCode::OK, "OK");
  }

  #[test]
  fn block_count_endpoint() {
    let test_server = TestServer::new();

    let response = test_server.get("/blockcount");

    assert_eq!(response.status(), StatusCode::OK);
    assert_eq!(response.text().unwrap(), "1");

    test_server.mine_blocks(1);

    let response = test_server.get("/blockcount");

    assert_eq!(response.status(), StatusCode::OK);
    assert_eq!(response.text().unwrap(), "2");
  }

  #[test]
  fn block_height_endpoint() {
    let test_server = TestServer::new();

    let response = test_server.get("/blockheight");

    assert_eq!(response.status(), StatusCode::OK);
    assert_eq!(response.text().unwrap(), "0");

    test_server.mine_blocks(2);

    let response = test_server.get("/blockheight");

    assert_eq!(response.status(), StatusCode::OK);
    assert_eq!(response.text().unwrap(), "2");
  }

  #[test]
  fn block_hash_endpoint() {
    let test_server = TestServer::new();

    let response = test_server.get("/blockhash");

    assert_eq!(response.status(), StatusCode::OK);
    assert_eq!(
      response.text().unwrap(),
      "000000000019d6689c085ae165831e934ff763ae46a2a6c172b3f1b60a8ce26f"
    );
  }

  #[test]
  fn block_hash_from_height_endpoint() {
    let test_server = TestServer::new();

    let response = test_server.get("/blockhash/0");

    assert_eq!(response.status(), StatusCode::OK);
    assert_eq!(
      response.text().unwrap(),
      "000000000019d6689c085ae165831e934ff763ae46a2a6c172b3f1b60a8ce26f"
    );
  }

  #[test]
  fn block_time_endpoint() {
    let test_server = TestServer::new();

    let response = test_server.get("/blocktime");

    assert_eq!(response.status(), StatusCode::OK);
    assert_eq!(response.text().unwrap(), "1231006505");
  }

  #[test]
  fn range_end_before_range_start_returns_400() {
    TestServer::new().assert_response(
      "/range/1/0",
      StatusCode::BAD_REQUEST,
      "range start greater than range end",
    );
  }

  #[test]
  fn invalid_range_start_returns_400() {
    TestServer::new().assert_response(
      "/range/=/0",
      StatusCode::BAD_REQUEST,
      "Invalid URL: invalid digit found in string",
    );
  }

  #[test]
  fn invalid_range_end_returns_400() {
    TestServer::new().assert_response(
      "/range/0/=",
      StatusCode::BAD_REQUEST,
      "Invalid URL: invalid digit found in string",
    );
  }

  #[test]
  fn empty_range_returns_400() {
    TestServer::new().assert_response("/range/0/0", StatusCode::BAD_REQUEST, "empty range");
  }

  #[test]
  fn range() {
    TestServer::new().assert_response_regex(
      "/range/0/1",
      StatusCode::OK,
      r".*<title>Sat range 0–1</title>.*<h1>Sat range 0–1</h1>
<dl>
  <dt>value</dt><dd>1</dd>
  <dt>first</dt><dd><a href=/sat/0 class=mythic>0</a></dd>
</dl>.*",
    );
  }
  #[test]
  fn sat_number() {
    TestServer::new().assert_response_regex("/sat/0", StatusCode::OK, ".*<h1>Sat 0</h1>.*");
  }

  #[test]
  fn sat_decimal() {
    TestServer::new().assert_response_regex("/sat/0.0", StatusCode::OK, ".*<h1>Sat 0</h1>.*");
  }

  #[test]
  fn sat_degree() {
    TestServer::new().assert_response_regex("/sat/0°0′0″0‴", StatusCode::OK, ".*<h1>Sat 0</h1>.*");
  }

  #[test]
  fn sat_name() {
    TestServer::new().assert_response_regex(
      "/sat/nvtdijuwxlp",
      StatusCode::OK,
      ".*<h1>Sat 0</h1>.*",
    );
  }

  #[test]
  fn sat() {
    TestServer::new().assert_response_regex(
      "/sat/0",
      StatusCode::OK,
      ".*<title>Sat 0</title>.*<h1>Sat 0</h1>.*",
    );
  }

  #[test]
  fn block() {
    TestServer::new().assert_response_regex(
      "/block/0",
      StatusCode::OK,
      ".*<title>Block 0</title>.*<h1>Block 0</h1>.*",
    );
  }

  #[test]
  fn sat_out_of_range() {
    TestServer::new().assert_response(
      "/sat/2099999997690000",
      StatusCode::BAD_REQUEST,
      "Invalid URL: invalid sat",
    );
  }

  #[test]
  fn invalid_outpoint_hash_returns_400() {
    TestServer::new().assert_response(
      "/output/foo:0",
      StatusCode::BAD_REQUEST,
      "Invalid URL: error parsing TXID",
    );
  }

  #[test]
  fn output_with_sat_index() {
    let txid = "4a5e1e4baab89f3a32518a88c31bc87f618f76673e2cc77ab2127b7afdeda33b";
    TestServer::new_with_sat_index().assert_response_regex(
      format!("/output/{txid}:0"),
      StatusCode::OK,
      format!(
        ".*<title>Output {txid}:0</title>.*<h1>Output <span class=monospace>{txid}:0</span></h1>
<dl>
  <dt>value</dt><dd>5000000000</dd>
  <dt>script pubkey</dt><dd class=monospace>OP_PUSHBYTES_65 [[:xdigit:]]{{130}} OP_CHECKSIG</dd>
  <dt>transaction</dt><dd><a class=monospace href=/tx/{txid}>{txid}</a></dd>
</dl>
<h2>1 Sat Range</h2>
<ul class=monospace>
  <li><a href=/range/0/5000000000 class=mythic>0–5000000000</a></li>
</ul>.*"
      ),
    );
  }

  #[test]
  fn output_without_sat_index() {
    let txid = "4a5e1e4baab89f3a32518a88c31bc87f618f76673e2cc77ab2127b7afdeda33b";
    TestServer::new().assert_response_regex(
      format!("/output/{txid}:0"),
      StatusCode::OK,
      format!(
        ".*<title>Output {txid}:0</title>.*<h1>Output <span class=monospace>{txid}:0</span></h1>
<dl>
  <dt>value</dt><dd>5000000000</dd>
  <dt>script pubkey</dt><dd class=monospace>OP_PUSHBYTES_65 [[:xdigit:]]{{130}} OP_CHECKSIG</dd>
  <dt>transaction</dt><dd><a class=monospace href=/tx/{txid}>{txid}</a></dd>
</dl>.*"
      ),
    );
  }

  #[test]
  fn null_output_is_initially_empty() {
    let txid = "0000000000000000000000000000000000000000000000000000000000000000";
    TestServer::new_with_sat_index().assert_response_regex(
      format!("/output/{txid}:4294967295"),
      StatusCode::OK,
      format!(
        ".*<title>Output {txid}:4294967295</title>.*<h1>Output <span class=monospace>{txid}:4294967295</span></h1>
<dl>
  <dt>value</dt><dd>0</dd>
  <dt>script pubkey</dt><dd class=monospace></dd>
  <dt>transaction</dt><dd><a class=monospace href=/tx/{txid}>{txid}</a></dd>
</dl>
<h2>0 Sat Ranges</h2>
<ul class=monospace>
</ul>.*"
      ),
    );
  }

  #[test]
  fn null_output_receives_lost_sats() {
    let server = TestServer::new_with_sat_index();

    server.mine_blocks_with_subsidy(1, 0);

    let txid = "0000000000000000000000000000000000000000000000000000000000000000";

    server.assert_response_regex(
      format!("/output/{txid}:4294967295"),
      StatusCode::OK,
      format!(
        ".*<title>Output {txid}:4294967295</title>.*<h1>Output <span class=monospace>{txid}:4294967295</span></h1>
<dl>
  <dt>value</dt><dd>5000000000</dd>
  <dt>script pubkey</dt><dd class=monospace></dd>
  <dt>transaction</dt><dd><a class=monospace href=/tx/{txid}>{txid}</a></dd>
</dl>
<h2>1 Sat Range</h2>
<ul class=monospace>
  <li><a href=/range/5000000000/10000000000 class=uncommon>5000000000–10000000000</a></li>
</ul>.*"
      ),
    );
  }

  #[test]
  fn unbound_output_recieves_unbound_inscriptions() {
    let server = TestServer::new_with_regtest();

    server.mine_blocks(1);

    server.bitcoin_rpc_server.broadcast_tx(TransactionTemplate {
      inputs: &[(1, 0, 0)],
      fee: 50 * 100_000_000,
      ..Default::default()
    });

    server.mine_blocks(1);

    let txid = server.bitcoin_rpc_server.broadcast_tx(TransactionTemplate {
      inputs: &[(2, 1, 0)],
      witness: inscription("text/plain;charset=utf-8", "hello").to_witness(),
      ..Default::default()
    });

    server.mine_blocks(1);

    let inscription_id = InscriptionId::from(txid);

    server.assert_response_regex(
      format!("/inscription/{}", inscription_id),
      StatusCode::OK,
      format!(
        ".*<dl>
  <dt>id</dt>
  <dd class=monospace>{inscription_id}</dd>
  <dt>preview</dt>.*<dt>output</dt>
  <dd><a class=monospace href=/output/0000000000000000000000000000000000000000000000000000000000000000:0>0000000000000000000000000000000000000000000000000000000000000000:0 \\(unbound\\)</a></dd>.*"
      ),
    );
  }

  #[test]
  fn unbound_output_returns_200() {
    TestServer::new().assert_response_regex(
      "/output/0000000000000000000000000000000000000000000000000000000000000000:0",
      StatusCode::OK,
      ".*",
    );
  }

  #[test]
  fn invalid_output_returns_400() {
    TestServer::new().assert_response(
      "/output/foo:0",
      StatusCode::BAD_REQUEST,
      "Invalid URL: error parsing TXID",
    );
  }

  #[test]
  fn home() {
    let test_server = TestServer::new();

    test_server.mine_blocks(1);

    test_server.assert_response_regex(
    "/",
    StatusCode::OK,
    ".*<title>Ordinals</title>.*
<h2>Latest Blocks</h2>
<ol start=1 reversed class=blocks>
  <li><a href=/block/[[:xdigit:]]{64}>[[:xdigit:]]{64}</a></li>
  <li><a href=/block/000000000019d6689c085ae165831e934ff763ae46a2a6c172b3f1b60a8ce26f>000000000019d6689c085ae165831e934ff763ae46a2a6c172b3f1b60a8ce26f</a></li>
</ol>.*",
  );
  }

  #[test]
  fn nav_displays_chain() {
    TestServer::new_with_regtest().assert_response_regex(
      "/",
      StatusCode::OK,
      ".*<a href=/>Ordinals<sup>regtest</sup></a>.*",
    );
  }

  #[test]
  fn home_block_limit() {
    let test_server = TestServer::new();

    test_server.mine_blocks(101);

    test_server.assert_response_regex(
    "/",
    StatusCode::OK,
    ".*<ol start=101 reversed class=blocks>\n(  <li><a href=/block/[[:xdigit:]]{64}>[[:xdigit:]]{64}</a></li>\n){100}</ol>.*"
  );
  }

  #[test]
  fn block_not_found() {
    TestServer::new().assert_response(
      "/block/467a86f0642b1d284376d13a98ef58310caa49502b0f9a560ee222e0a122fe16",
      StatusCode::NOT_FOUND,
      "block 467a86f0642b1d284376d13a98ef58310caa49502b0f9a560ee222e0a122fe16 not found",
    );
  }

  #[test]
  fn unmined_sat() {
    TestServer::new().assert_response_regex(
      "/sat/0",
      StatusCode::OK,
      ".*<dt>timestamp</dt><dd><time>2009-01-03 18:15:05 UTC</time></dd>.*",
    );
  }

  #[test]
  fn mined_sat() {
    TestServer::new().assert_response_regex(
      "/sat/5000000000",
      StatusCode::OK,
      ".*<dt>timestamp</dt><dd><time>.*</time> \\(expected\\)</dd>.*",
    );
  }

  #[test]
  fn static_asset() {
    TestServer::new().assert_response_regex(
      "/static/index.css",
      StatusCode::OK,
      r".*\.rare \{
  background-color: var\(--rare\);
}.*",
    );
  }

  #[test]
  fn favicon() {
    TestServer::new().assert_response_regex("/favicon.ico", StatusCode::OK, r".*");
  }

  #[test]
  fn clock_updates() {
    let test_server = TestServer::new();
    test_server.assert_response_regex("/clock", StatusCode::OK, ".*<text.*>0</text>.*");
    test_server.mine_blocks(1);
    test_server.assert_response_regex("/clock", StatusCode::OK, ".*<text.*>1</text>.*");
  }

  #[test]
  fn block_by_hash() {
    let test_server = TestServer::new();

    test_server.mine_blocks(1);
    let transaction = TransactionTemplate {
      inputs: &[(1, 0, 0)],
      fee: 0,
      ..Default::default()
    };
    test_server.bitcoin_rpc_server.broadcast_tx(transaction);
    let block_hash = test_server.mine_blocks(1)[0].block_hash();

    test_server.assert_response_regex(
      format!("/block/{block_hash}"),
      StatusCode::OK,
      ".*<h1>Block 2</h1>.*",
    );
  }

  #[test]
  fn block_by_height() {
    let test_server = TestServer::new();

    test_server.assert_response_regex("/block/0", StatusCode::OK, ".*<h1>Block 0</h1>.*");
  }

  #[test]
  fn transaction() {
    let test_server = TestServer::new();

    let coinbase_tx = test_server.mine_blocks(1)[0].txdata[0].clone();
    let txid = coinbase_tx.txid();

    test_server.assert_response_regex(
      format!("/tx/{txid}"),
      StatusCode::OK,
      format!(
        ".*<title>Transaction {txid}</title>.*<h1>Transaction <span class=monospace>{txid}</span></h1>
<h2>1 Input</h2>
<ul>
  <li><a class=monospace href=/output/0000000000000000000000000000000000000000000000000000000000000000:4294967295>0000000000000000000000000000000000000000000000000000000000000000:4294967295</a></li>
</ul>
<h2>1 Output</h2>
<ul class=monospace>
  <li>
    <a href=/output/30f2f037629c6a21c1f40ed39b9bd6278df39762d68d07f49582b23bcb23386a:0 class=monospace>
      30f2f037629c6a21c1f40ed39b9bd6278df39762d68d07f49582b23bcb23386a:0
    </a>
    <dl>
      <dt>value</dt><dd>5000000000</dd>
      <dt>script pubkey</dt><dd class=monospace></dd>
    </dl>
  </li>
</ul>.*"
      ),
    );
  }

  #[test]
  fn detect_reorg() {
    let test_server = TestServer::new();

    test_server.mine_blocks(1);

    test_server.assert_response("/status", StatusCode::OK, "OK");

    test_server.bitcoin_rpc_server.invalidate_tip();
    test_server.bitcoin_rpc_server.mine_blocks(2);

    test_server.assert_response_regex("/status", StatusCode::OK, "reorg detected.*");
  }

  #[test]
  fn rare_with_index() {
    TestServer::new_with_sat_index().assert_response(
      "/rare.txt",
      StatusCode::OK,
      "sat\tsatpoint
0\t4a5e1e4baab89f3a32518a88c31bc87f618f76673e2cc77ab2127b7afdeda33b:0:0
",
    );
  }

  #[test]
  fn rare_without_sat_index() {
    TestServer::new().assert_response(
      "/rare.txt",
      StatusCode::NOT_FOUND,
      "tracking rare sats requires index created with `--index-sats` flag",
    );
  }

  #[test]
  fn show_rare_txt_in_header_with_sat_index() {
    TestServer::new_with_sat_index().assert_response_regex(
      "/",
      StatusCode::OK,
      ".*
      <a href=/clock>Clock</a>
      <a href=/rare.txt>rare.txt</a>
      <form action=/search method=get>.*",
    );
  }

  #[test]
  fn rare_sat_location() {
    TestServer::new_with_sat_index().assert_response_regex(
      "/sat/0",
      StatusCode::OK,
      ".*>4a5e1e4baab89f3a32518a88c31bc87f618f76673e2cc77ab2127b7afdeda33b:0:0<.*",
    );
  }

  #[test]
  fn dont_show_rare_txt_in_header_without_sat_index() {
    TestServer::new().assert_response_regex(
      "/",
      StatusCode::OK,
      ".*
      <a href=/clock>Clock</a>
      <form action=/search method=get>.*",
    );
  }

  #[test]
  fn input() {
    TestServer::new().assert_response_regex(
      "/input/0/0/0",
      StatusCode::OK,
      ".*<title>Input /0/0/0</title>.*<h1>Input /0/0/0</h1>.*<dt>text</dt><dd>.*The Times 03/Jan/2009 Chancellor on brink of second bailout for banks</dd>.*",
    );
  }

  #[test]
  fn input_missing() {
    TestServer::new().assert_response(
      "/input/1/1/1",
      StatusCode::NOT_FOUND,
      "input /1/1/1 not found",
    );
  }

  #[test]
  fn commits_are_tracked() {
    let server = TestServer::new();

    assert_eq!(server.index.statistic(crate::index::Statistic::Commits), 1);

    let info = server.index.info().unwrap();
    assert_eq!(info.transactions.len(), 1);
    assert_eq!(info.transactions[0].starting_block_count, 0);

    server.index.update().unwrap();

    assert_eq!(server.index.statistic(crate::index::Statistic::Commits), 1);

    let info = server.index.info().unwrap();
    assert_eq!(info.transactions.len(), 1);
    assert_eq!(info.transactions[0].starting_block_count, 0);

    server.mine_blocks(1);

    thread::sleep(Duration::from_millis(10));
    server.index.update().unwrap();

    assert_eq!(server.index.statistic(crate::index::Statistic::Commits), 2);

    let info = server.index.info().unwrap();
    assert_eq!(info.transactions.len(), 2);
    assert_eq!(info.transactions[0].starting_block_count, 0);
    assert_eq!(info.transactions[1].starting_block_count, 1);
    assert!(
      info.transactions[1].starting_timestamp - info.transactions[0].starting_timestamp >= 10
    );
  }

  #[test]
  fn outputs_traversed_are_tracked() {
    let server = TestServer::new_with_sat_index();

    assert_eq!(
      server
        .index
        .statistic(crate::index::Statistic::OutputsTraversed),
      1
    );

    server.index.update().unwrap();

    assert_eq!(
      server
        .index
        .statistic(crate::index::Statistic::OutputsTraversed),
      1
    );

    server.mine_blocks(2);

    server.index.update().unwrap();

    assert_eq!(
      server
        .index
        .statistic(crate::index::Statistic::OutputsTraversed),
      3
    );
  }

  #[test]
  fn coinbase_sat_ranges_are_tracked() {
    let server = TestServer::new_with_sat_index();

    assert_eq!(
      server.index.statistic(crate::index::Statistic::SatRanges),
      1
    );

    server.mine_blocks(1);

    assert_eq!(
      server.index.statistic(crate::index::Statistic::SatRanges),
      2
    );

    server.mine_blocks(1);

    assert_eq!(
      server.index.statistic(crate::index::Statistic::SatRanges),
      3
    );
  }

  #[test]
  fn split_sat_ranges_are_tracked() {
    let server = TestServer::new_with_sat_index();

    assert_eq!(
      server.index.statistic(crate::index::Statistic::SatRanges),
      1
    );

    server.mine_blocks(1);
    server.bitcoin_rpc_server.broadcast_tx(TransactionTemplate {
      inputs: &[(1, 0, 0)],
      outputs: 2,
      fee: 0,
      ..Default::default()
    });
    server.mine_blocks(1);

    assert_eq!(
      server.index.statistic(crate::index::Statistic::SatRanges),
      4,
    );
  }

  #[test]
  fn fee_sat_ranges_are_tracked() {
    let server = TestServer::new_with_sat_index();

    assert_eq!(
      server.index.statistic(crate::index::Statistic::SatRanges),
      1
    );

    server.mine_blocks(1);
    server.bitcoin_rpc_server.broadcast_tx(TransactionTemplate {
      inputs: &[(1, 0, 0)],
      outputs: 2,
      fee: 2,
      ..Default::default()
    });
    server.mine_blocks(1);

    assert_eq!(
      server.index.statistic(crate::index::Statistic::SatRanges),
      5,
    );
  }

  #[test]
  fn content_response_no_content() {
    assert_eq!(
      Server::content_response(Inscription::new(
        Some("text/plain".as_bytes().to_vec()),
        None
      )),
      None
    );
  }

  #[test]
  fn content_response_with_content() {
    let (headers, body) = Server::content_response(Inscription::new(
      Some("text/plain".as_bytes().to_vec()),
      Some(vec![1, 2, 3]),
    ))
    .unwrap();

    assert_eq!(headers["content-type"], "text/plain");
    assert_eq!(body, vec![1, 2, 3]);
  }

  #[test]
  fn content_response_no_content_type() {
    let (headers, body) =
      Server::content_response(Inscription::new(None, Some(Vec::new()))).unwrap();

    assert_eq!(headers["content-type"], "application/octet-stream");
    assert!(body.is_empty());
  }

  #[test]
  fn text_preview() {
    let server = TestServer::new_with_regtest();
    server.mine_blocks(1);

    let txid = server.bitcoin_rpc_server.broadcast_tx(TransactionTemplate {
      inputs: &[(1, 0, 0)],
      witness: inscription("text/plain;charset=utf-8", "hello").to_witness(),
      ..Default::default()
    });

    server.mine_blocks(1);

    server.assert_response_csp(
      format!("/preview/{}", InscriptionId::from(txid)),
      StatusCode::OK,
      "default-src 'self'",
      ".*<pre>hello</pre>.*",
    );
  }

  #[test]
  fn text_preview_returns_error_when_content_is_not_utf8() {
    let server = TestServer::new_with_regtest();
    server.mine_blocks(1);

    let txid = server.bitcoin_rpc_server.broadcast_tx(TransactionTemplate {
      inputs: &[(1, 0, 0)],
      witness: inscription("text/plain;charset=utf-8", b"\xc3\x28").to_witness(),
      ..Default::default()
    });

    server.mine_blocks(1);

    server.assert_response(
      format!("/preview/{}", InscriptionId::from(txid)),
      StatusCode::INTERNAL_SERVER_ERROR,
      "Internal Server Error",
    );
  }

  #[test]
  fn text_preview_text_is_escaped() {
    let server = TestServer::new_with_regtest();
    server.mine_blocks(1);

    let txid = server.bitcoin_rpc_server.broadcast_tx(TransactionTemplate {
      inputs: &[(1, 0, 0)],
      witness: inscription(
        "text/plain;charset=utf-8",
        "<script>alert('hello');</script>",
      )
      .to_witness(),
      ..Default::default()
    });

    server.mine_blocks(1);

    server.assert_response_csp(
      format!("/preview/{}", InscriptionId::from(txid)),
      StatusCode::OK,
      "default-src 'self'",
      r".*<pre>&lt;script&gt;alert\(&apos;hello&apos;\);&lt;/script&gt;</pre>.*",
    );
  }

  #[test]
  fn audio_preview() {
    let server = TestServer::new_with_regtest();
    server.mine_blocks(1);

    let txid = server.bitcoin_rpc_server.broadcast_tx(TransactionTemplate {
      inputs: &[(1, 0, 0)],
      witness: inscription("audio/flac", "hello").to_witness(),
      ..Default::default()
    });
    let inscription_id = InscriptionId::from(txid);

    server.mine_blocks(1);

    server.assert_response_regex(
      format!("/preview/{inscription_id}"),
      StatusCode::OK,
      format!(r".*<audio .*>\s*<source src=/content/{inscription_id}>.*"),
    );
  }

  #[test]
  fn pdf_preview() {
    let server = TestServer::new_with_regtest();
    server.mine_blocks(1);

    let txid = server.bitcoin_rpc_server.broadcast_tx(TransactionTemplate {
      inputs: &[(1, 0, 0)],
      witness: inscription("application/pdf", "hello").to_witness(),
      ..Default::default()
    });
    let inscription_id = InscriptionId::from(txid);

    server.mine_blocks(1);

    server.assert_response_regex(
      format!("/preview/{inscription_id}"),
      StatusCode::OK,
      format!(r".*<canvas data-inscription={inscription_id}></canvas>.*"),
    );
  }

  #[test]
  fn image_preview() {
    let server = TestServer::new_with_regtest();
    server.mine_blocks(1);

    let txid = server.bitcoin_rpc_server.broadcast_tx(TransactionTemplate {
      inputs: &[(1, 0, 0)],
      witness: inscription("image/png", "hello").to_witness(),
      ..Default::default()
    });
    let inscription_id = InscriptionId::from(txid);

    server.mine_blocks(1);

    server.assert_response_csp(
      format!("/preview/{inscription_id}"),
      StatusCode::OK,
      "default-src 'self' 'unsafe-inline'",
      format!(r".*background-image: url\(/content/{inscription_id}\);.*"),
    );
  }

  #[test]
  fn iframe_preview() {
    let server = TestServer::new_with_regtest();
    server.mine_blocks(1);

    let txid = server.bitcoin_rpc_server.broadcast_tx(TransactionTemplate {
      inputs: &[(1, 0, 0)],
      witness: inscription("text/html;charset=utf-8", "hello").to_witness(),
      ..Default::default()
    });

    server.mine_blocks(1);

    server.assert_response_csp(
      format!("/preview/{}", InscriptionId::from(txid)),
      StatusCode::OK,
      "default-src 'self' 'unsafe-eval' 'unsafe-inline' data: blob:",
      "hello",
    );
  }

  #[test]
  fn unknown_preview() {
    let server = TestServer::new_with_regtest();
    server.mine_blocks(1);

    let txid = server.bitcoin_rpc_server.broadcast_tx(TransactionTemplate {
      inputs: &[(1, 0, 0)],
      witness: inscription("text/foo", "hello").to_witness(),
      ..Default::default()
    });

    server.mine_blocks(1);

    server.assert_response_csp(
      format!("/preview/{}", InscriptionId::from(txid)),
      StatusCode::OK,
      "default-src 'self'",
      fs::read_to_string("templates/preview-unknown.html").unwrap(),
    );
  }

  #[test]
  fn video_preview() {
    let server = TestServer::new_with_regtest();
    server.mine_blocks(1);

    let txid = server.bitcoin_rpc_server.broadcast_tx(TransactionTemplate {
      inputs: &[(1, 0, 0)],
      witness: inscription("video/webm", "hello").to_witness(),
      ..Default::default()
    });
    let inscription_id = InscriptionId::from(txid);

    server.mine_blocks(1);

    server.assert_response_regex(
      format!("/preview/{inscription_id}"),
      StatusCode::OK,
      format!(r".*<video .*>\s*<source src=/content/{inscription_id}>.*"),
    );
  }

  #[test]
  fn inscription_page_title() {
    let server = TestServer::new_with_regtest_with_index_sats();
    server.mine_blocks(1);

    let txid = server.bitcoin_rpc_server.broadcast_tx(TransactionTemplate {
      inputs: &[(1, 0, 0)],
      witness: inscription("text/foo", "hello").to_witness(),
      ..Default::default()
    });

    server.mine_blocks(1);

    server.assert_response_regex(
      format!("/inscription/{}", InscriptionId::from(txid)),
      StatusCode::OK,
      ".*<title>Inscription 0</title>.*",
    );
  }

  #[test]
  fn inscription_page_has_sat_when_sats_are_tracked() {
    let server = TestServer::new_with_regtest_with_index_sats();
    server.mine_blocks(1);

    let txid = server.bitcoin_rpc_server.broadcast_tx(TransactionTemplate {
      inputs: &[(1, 0, 0)],
      witness: inscription("text/foo", "hello").to_witness(),
      ..Default::default()
    });

    server.mine_blocks(1);

    server.assert_response_regex(
      format!("/inscription/{}", InscriptionId::from(txid)),
      StatusCode::OK,
      r".*<dt>sat</dt>\s*<dd><a href=/sat/5000000000>5000000000</a></dd>\s*<dt>preview</dt>.*",
    );
  }

  #[test]
  fn inscription_page_does_not_have_sat_when_sats_are_not_tracked() {
    let server = TestServer::new_with_regtest();
    server.mine_blocks(1);

    let txid = server.bitcoin_rpc_server.broadcast_tx(TransactionTemplate {
      inputs: &[(1, 0, 0)],
      witness: inscription("text/foo", "hello").to_witness(),
      ..Default::default()
    });

    server.mine_blocks(1);

    server.assert_response_regex(
      format!("/inscription/{}", InscriptionId::from(txid)),
      StatusCode::OK,
      r".*<dt>output value</dt>\s*<dd>5000000000</dd>\s*<dt>preview</dt>.*",
    );
  }

  #[test]
  fn strict_transport_security_header_is_set() {
    assert_eq!(
      TestServer::new()
        .get("/status")
        .headers()
        .get(header::STRICT_TRANSPORT_SECURITY)
        .unwrap(),
      "max-age=31536000; includeSubDomains; preload",
    );
  }

  #[test]
  fn feed() {
    let server = TestServer::new_with_regtest_with_index_sats();
    server.mine_blocks(1);

    server.bitcoin_rpc_server.broadcast_tx(TransactionTemplate {
      inputs: &[(1, 0, 0)],
      witness: inscription("text/foo", "hello").to_witness(),
      ..Default::default()
    });

    server.mine_blocks(1);

    server.assert_response_regex(
      "/feed.xml",
      StatusCode::OK,
      ".*<title>Inscription 0</title>.*",
    );
  }

  #[test]
  fn inscription_with_unknown_type_and_no_body_has_unknown_preview() {
    let server = TestServer::new_with_regtest_with_index_sats();
    server.mine_blocks(1);

    let txid = server.bitcoin_rpc_server.broadcast_tx(TransactionTemplate {
      inputs: &[(1, 0, 0)],
      witness: Inscription::new(Some("foo/bar".as_bytes().to_vec()), None).to_witness(),
      ..Default::default()
    });

    let inscription_id = InscriptionId::from(txid);

    server.mine_blocks(1);

    server.assert_response(
      format!("/preview/{inscription_id}"),
      StatusCode::OK,
      &fs::read_to_string("templates/preview-unknown.html").unwrap(),
    );
  }

  #[test]
  fn inscription_with_known_type_and_no_body_has_unknown_preview() {
    let server = TestServer::new_with_regtest_with_index_sats();
    server.mine_blocks(1);

    let txid = server.bitcoin_rpc_server.broadcast_tx(TransactionTemplate {
      inputs: &[(1, 0, 0)],
      witness: Inscription::new(Some("image/png".as_bytes().to_vec()), None).to_witness(),
      ..Default::default()
    });

    let inscription_id = InscriptionId::from(txid);

    server.mine_blocks(1);

    server.assert_response(
      format!("/preview/{inscription_id}"),
      StatusCode::OK,
      &fs::read_to_string("templates/preview-unknown.html").unwrap(),
    );
  }

  #[test]
  fn content_responses_have_cache_control_headers() {
    let server = TestServer::new_with_regtest();
    server.mine_blocks(1);

    let txid = server.bitcoin_rpc_server.broadcast_tx(TransactionTemplate {
      inputs: &[(1, 0, 0)],
      witness: inscription("text/foo", "hello").to_witness(),
      ..Default::default()
    });

    server.mine_blocks(1);

    let response = server.get(format!("/content/{}", InscriptionId::from(txid)));

    assert_eq!(response.status(), StatusCode::OK);
    assert_eq!(
      response.headers().get(header::CACHE_CONTROL).unwrap(),
      "max-age=31536000, immutable"
    );
  }

  #[test]
  fn inscriptions_page_with_no_prev_or_next() {
    TestServer::new_with_regtest_with_index_sats().assert_response_regex(
      "/inscriptions",
      StatusCode::OK,
      ".*prev\nnext.*",
    );
  }

  #[test]
  fn inscriptions_page_with_no_next() {
    let server = TestServer::new_with_regtest_with_index_sats();

    for i in 0..101 {
      server.mine_blocks(1);
      server.bitcoin_rpc_server.broadcast_tx(TransactionTemplate {
        inputs: &[(i + 1, 0, 0)],
        witness: inscription("text/foo", "hello").to_witness(),
        ..Default::default()
      });
    }

    server.mine_blocks(1);

    server.assert_response_regex(
      "/inscriptions",
      StatusCode::OK,
      ".*<a class=prev href=/inscriptions/0>prev</a>\nnext.*",
    );
  }

  #[test]
  fn inscriptions_page_with_no_prev() {
    let server = TestServer::new_with_regtest_with_index_sats();

    for i in 0..101 {
      server.mine_blocks(1);
      server.bitcoin_rpc_server.broadcast_tx(TransactionTemplate {
        inputs: &[(i + 1, 0, 0)],
        witness: inscription("text/foo", "hello").to_witness(),
        ..Default::default()
      });
    }

    server.mine_blocks(1);

    server.assert_response_regex(
      "/inscriptions/0",
      StatusCode::OK,
      ".*prev\n<a class=next href=/inscriptions/100>next</a>.*",
    );
  }

  #[test]
  fn responses_are_gzipped() {
    let server = TestServer::new();

    let mut headers = HeaderMap::new();

    headers.insert(header::ACCEPT_ENCODING, "gzip".parse().unwrap());

    let response = reqwest::blocking::Client::builder()
      .default_headers(headers)
      .build()
      .unwrap()
      .get(server.join_url("/"))
      .send()
      .unwrap();

    assert_eq!(
      response.headers().get(header::CONTENT_ENCODING).unwrap(),
      "gzip"
    );
  }

  #[test]
  fn responses_are_brotlied() {
    let server = TestServer::new();

    let mut headers = HeaderMap::new();

    headers.insert(header::ACCEPT_ENCODING, "br".parse().unwrap());

    let response = reqwest::blocking::Client::builder()
      .default_headers(headers)
      .build()
      .unwrap()
      .get(server.join_url("/"))
      .send()
      .unwrap();

    assert_eq!(
      response.headers().get(header::CONTENT_ENCODING).unwrap(),
      "br"
    );
  }

  #[test]
  fn inscriptions_can_be_hidden_with_config() {
    let bitcoin_rpc_server = test_bitcoincore_rpc::spawn();
    bitcoin_rpc_server.mine_blocks(1);
    let txid = bitcoin_rpc_server.broadcast_tx(TransactionTemplate {
      inputs: &[(1, 0, 0)],
      witness: inscription("text/plain;charset=utf-8", "hello").to_witness(),
      ..Default::default()
    });
    let inscription = InscriptionId::from(txid);
    bitcoin_rpc_server.mine_blocks(1);

    let server = TestServer::new_with_bitcoin_rpc_server_and_config(
      bitcoin_rpc_server,
      format!("\"hidden\":\n - {inscription}"),
    );

    server.assert_response(
      format!("/preview/{inscription}"),
      StatusCode::OK,
      &fs::read_to_string("templates/preview-unknown.html").unwrap(),
    );

    server.assert_response(
      format!("/content/{inscription}"),
      StatusCode::OK,
      &fs::read_to_string("templates/preview-unknown.html").unwrap(),
    );
  }
}<|MERGE_RESOLUTION|>--- conflicted
+++ resolved
@@ -126,30 +126,17 @@
 impl Server {
   pub(crate) fn run(self, options: Options, index: Arc<Index>, handle: Handle) -> Result {
     Runtime::new()?.block_on(async {
-<<<<<<< HEAD
-      let clone = index.clone();
-      let update_thread = thread::spawn(move || loop {
-        if SHUTTING_DOWN.load(atomic::Ordering::Relaxed) {
-          break;
-        }
-        if let Err(error) = clone.update() {
-=======
       let index_clone = index.clone();
       let index_thread = thread::spawn(move || loop {
         if SHUTTING_DOWN.load(atomic::Ordering::Relaxed) {
           break;
         }
         if let Err(error) = index_clone.update() {
->>>>>>> dd253c0c
           log::warn!("{error}");
         }
         thread::sleep(Duration::from_millis(5000));
       });
-<<<<<<< HEAD
-      UPDATE_THREAD.lock().unwrap().replace(update_thread);
-=======
       INDEXER.lock().unwrap().replace(index_thread);
->>>>>>> dd253c0c
 
       let config = options.load_config()?;
       let acme_domains = self.acme_domains()?;
