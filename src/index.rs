use {
  self::{
    entry::{
      BlockHashValue, Entry, InscriptionEntry, InscriptionEntryValue, InscriptionIdValue,
      OutPointValue, SatPointValue, SatRange,
    },
    updater::Updater,
  },
  super::*,
  crate::wallet::Wallet,
  bitcoin::BlockHeader,
  bitcoincore_rpc::{json::GetBlockHeaderResult, Client},
  chrono::SubsecRound,
  indicatif::{ProgressBar, ProgressStyle},
  log::log_enabled,
  redb::{
    Database, MultimapTable, MultimapTableDefinition, ReadableMultimapTable, ReadableTable, Table,
    TableDefinition, WriteTransaction,
  },
  std::collections::HashMap,
  std::io::{BufWriter, Write},
  std::sync::atomic::{self, AtomicBool},
};

mod entry;
mod fetcher;
mod rtx;
mod updater;

const SCHEMA_VERSION: u64 = 5;

macro_rules! define_table {
  ($name:ident, $key:ty, $value:ty) => {
    const $name: TableDefinition<$key, $value> = TableDefinition::new(stringify!($name));
  };
}

macro_rules! define_multimap_table {
  ($name:ident, $key:ty, $value:ty) => {
    const $name: MultimapTableDefinition<$key, $value> =
      MultimapTableDefinition::new(stringify!($name));
  };
}

define_table! { HEIGHT_TO_BLOCK_HASH, u64, &BlockHashValue }
define_table! { INSCRIPTION_ID_TO_INSCRIPTION_ENTRY, &InscriptionIdValue, InscriptionEntryValue }
define_table! { INSCRIPTION_ID_TO_SATPOINT, &InscriptionIdValue, &SatPointValue }
define_table! { INSCRIPTION_NUMBER_TO_INSCRIPTION_ID, i64, &InscriptionIdValue }
define_table! { OUTPOINT_TO_SAT_RANGES, &OutPointValue, &[u8] }
define_table! { OUTPOINT_TO_VALUE, &OutPointValue, u64}
define_table! { REINSCRIPTION_ID_TO_SEQUENCE_NUMBER, &InscriptionIdValue, u64 }
define_multimap_table! { SATPOINT_TO_INSCRIPTION_ID, &SatPointValue, &InscriptionIdValue }
define_multimap_table! { SAT_TO_INSCRIPTION_ID, u64, &InscriptionIdValue }
define_table! { SAT_TO_SATPOINT, u64, &SatPointValue }
define_table! { STATISTIC_TO_COUNT, u64, u64 }
define_table! { WRITE_TRANSACTION_STARTING_BLOCK_COUNT_TO_TIMESTAMP, u64, u128 }

pub(crate) struct Index {
  client: Client,
  database: Database,
  path: PathBuf,
  first_inscription_height: u64,
  genesis_block_coinbase_transaction: Transaction,
  genesis_block_coinbase_txid: Txid,
  height_limit: Option<u64>,
  options: Options,
  reorged: AtomicBool,
}

#[derive(Debug, PartialEq)]
pub(crate) enum List {
  Spent,
  Unspent(Vec<(u64, u64)>),
}

#[derive(Copy, Clone)]
#[repr(u64)]
pub(crate) enum Statistic {
  Schema = 0,
  Commits = 1,
  LostSats = 2,
  OutputsTraversed = 3,
  SatRanges = 4,
  UnboundInscriptions = 5,
}

impl Statistic {
  fn key(self) -> u64 {
    self.into()
  }
}

impl From<Statistic> for u64 {
  fn from(statistic: Statistic) -> Self {
    statistic as u64
  }
}

#[derive(Serialize)]
pub(crate) struct Info {
  pub(crate) blocks_indexed: u64,
  pub(crate) branch_pages: u64,
  pub(crate) fragmented_bytes: u64,
  pub(crate) index_file_size: u64,
  pub(crate) index_path: PathBuf,
  pub(crate) leaf_pages: u64,
  pub(crate) metadata_bytes: u64,
  pub(crate) outputs_traversed: u64,
  pub(crate) page_size: usize,
  pub(crate) sat_ranges: u64,
  pub(crate) stored_bytes: u64,
  pub(crate) transactions: Vec<TransactionInfo>,
  pub(crate) tree_height: u32,
  pub(crate) utxos_indexed: u64,
}

#[derive(Serialize)]
pub(crate) struct TransactionInfo {
  pub(crate) starting_block_count: u64,
  pub(crate) starting_timestamp: u128,
}

trait BitcoinCoreRpcResultExt<T> {
  fn into_option(self) -> Result<Option<T>>;
}

impl<T> BitcoinCoreRpcResultExt<T> for Result<T, bitcoincore_rpc::Error> {
  fn into_option(self) -> Result<Option<T>> {
    match self {
      Ok(ok) => Ok(Some(ok)),
      Err(bitcoincore_rpc::Error::JsonRpc(bitcoincore_rpc::jsonrpc::error::Error::Rpc(
        bitcoincore_rpc::jsonrpc::error::RpcError { code: -8, .. },
      ))) => Ok(None),
      Err(bitcoincore_rpc::Error::JsonRpc(bitcoincore_rpc::jsonrpc::error::Error::Rpc(
        bitcoincore_rpc::jsonrpc::error::RpcError { message, .. },
      )))
        if message.ends_with("not found") =>
      {
        Ok(None)
      }
      Err(err) => Err(err.into()),
    }
  }
}

#[derive(Debug, PartialEq, Serialize, Deserialize)]
pub struct FindRangeOutput {
  pub start: u64,
  pub size: u64,
  pub satpoint: SatPoint,
}

impl Index {
  pub(crate) fn open(options: &Options) -> Result<Self> {
    let client = options.bitcoin_rpc_client()?;

    let path = if let Some(path) = &options.index {
      path.clone()
    } else {
      options.data_dir()?.join("index.redb")
    };

<<<<<<< HEAD
    if let Err(err) = fs::create_dir_all(path.parent().unwrap()) {
      bail!(
        "failed to create data dir `{}`: {err}",
        path.parent().unwrap().display()
      );
    }

    let database = match unsafe { Database::builder().open_mmapped(&path) } {
=======
    let db_cache_size = match options.db_cache_size {
      Some(db_cache_size) => db_cache_size,
      None => {
        let mut sys = System::new();
        sys.refresh_memory();
        usize::try_from(sys.total_memory() / 4)?
      }
    };

    log::info!("Setting DB cache size to {} bytes", db_cache_size);

    let database = match Database::builder()
      .set_cache_size(db_cache_size)
      .open(&path)
    {
>>>>>>> 5bed0f80
      Ok(database) => {
        let schema_version = database
          .begin_read()?
          .open_table(STATISTIC_TO_COUNT)?
          .get(&Statistic::Schema.key())?
          .map(|x| x.value())
          .unwrap_or(0);

        match schema_version.cmp(&SCHEMA_VERSION) {
          cmp::Ordering::Less =>
            bail!(
              "index at `{}` appears to have been built with an older, incompatible version of ord, consider deleting and rebuilding the index: index schema {schema_version}, ord schema {SCHEMA_VERSION}",
              path.display()
            ),
          cmp::Ordering::Greater =>
            bail!(
              "index at `{}` appears to have been built with a newer, incompatible version of ord, consider updating ord: index schema {schema_version}, ord schema {SCHEMA_VERSION}",
              path.display()
            ),
          cmp::Ordering::Equal => {
          }
        }

        database
      }
      Err(_) => {
        let database = Database::builder()
          .set_cache_size(db_cache_size)
          .create(&path)?;

        let mut tx = database.begin_write()?;

        if cfg!(test) {
          tx.set_durability(redb::Durability::None);
        } else {
          tx.set_durability(redb::Durability::Immediate);
        };

        tx.open_table(HEIGHT_TO_BLOCK_HASH)?;
        tx.open_table(INSCRIPTION_ID_TO_INSCRIPTION_ENTRY)?;
        tx.open_table(INSCRIPTION_ID_TO_SATPOINT)?;
        tx.open_table(INSCRIPTION_NUMBER_TO_INSCRIPTION_ID)?;
        tx.open_table(OUTPOINT_TO_VALUE)?;
        tx.open_table(REINSCRIPTION_ID_TO_SEQUENCE_NUMBER)?;
        tx.open_multimap_table(SATPOINT_TO_INSCRIPTION_ID)?;
        tx.open_multimap_table(SAT_TO_INSCRIPTION_ID)?;
        tx.open_table(SAT_TO_SATPOINT)?;
        tx.open_table(WRITE_TRANSACTION_STARTING_BLOCK_COUNT_TO_TIMESTAMP)?;

        tx.open_table(STATISTIC_TO_COUNT)?
          .insert(&Statistic::Schema.key(), &SCHEMA_VERSION)?;

        if options.index_sats {
          tx.open_table(OUTPOINT_TO_SAT_RANGES)?
            .insert(&OutPoint::null().store(), [].as_slice())?;
        }

        tx.commit()?;

        database
      }
    };

    let genesis_block_coinbase_transaction =
      options.chain().genesis_block().coinbase().unwrap().clone();

    Ok(Self {
      genesis_block_coinbase_txid: genesis_block_coinbase_transaction.txid(),
      client,
      database,
      path,
      first_inscription_height: options.first_inscription_height(),
      genesis_block_coinbase_transaction,
      height_limit: options.height_limit,
      reorged: AtomicBool::new(false),
      options: options.clone(),
    })
  }

  pub(crate) fn get_unspent_outputs(&self, _wallet: Wallet) -> Result<BTreeMap<OutPoint, Amount>> {
    let mut utxos = BTreeMap::new();
    utxos.extend(
      self
        .client
        .list_unspent(None, None, None, None, None)?
        .into_iter()
        .map(|utxo| {
          let outpoint = OutPoint::new(utxo.txid, utxo.vout);
          let amount = utxo.amount;

          (outpoint, amount)
        }),
    );

    #[derive(Deserialize)]
    pub(crate) struct JsonOutPoint {
      txid: bitcoin::Txid,
      vout: u32,
    }

    for JsonOutPoint { txid, vout } in self
      .client
      .call::<Vec<JsonOutPoint>>("listlockunspent", &[])?
    {
      utxos.insert(
        OutPoint { txid, vout },
        Amount::from_sat(self.client.get_raw_transaction(&txid, None)?.output[vout as usize].value),
      );
    }
    let rtx = self.database.begin_read()?;
    let outpoint_to_value = rtx.open_table(OUTPOINT_TO_VALUE)?;
    for outpoint in utxos.keys() {
      if outpoint_to_value.get(&outpoint.store())?.is_none() {
        return Err(anyhow!(
          "output in Bitcoin Core wallet but not in ord index: {outpoint}"
        ));
      }
    }

    Ok(utxos)
  }

  pub(crate) fn get_unspent_output_ranges(
    &self,
    wallet: Wallet,
  ) -> Result<Vec<(OutPoint, Vec<(u64, u64)>)>> {
    self
      .get_unspent_outputs(wallet)?
      .into_keys()
      .map(|outpoint| match self.list(outpoint)? {
        Some(List::Unspent(sat_ranges)) => Ok((outpoint, sat_ranges)),
        Some(List::Spent) => bail!("output {outpoint} in wallet but is spent according to index"),
        None => bail!("index has not seen {outpoint}"),
      })
      .collect()
  }

  pub(crate) fn has_sat_index(&self) -> Result<bool> {
    match self.begin_read()?.0.open_table(OUTPOINT_TO_SAT_RANGES) {
      Ok(_) => Ok(true),
      Err(redb::TableError::TableDoesNotExist(_)) => Ok(false),
      Err(err) => Err(err.into()),
    }
  }

  fn require_sat_index(&self, feature: &str) -> Result {
    if !self.has_sat_index()? {
      bail!("{feature} requires index created with `--index-sats` flag")
    }

    Ok(())
  }

  pub(crate) fn info(&self) -> Result<Info> {
    let wtx = self.begin_write()?;

    let stats = wtx.stats()?;

    let info = {
      let statistic_to_count = wtx.open_table(STATISTIC_TO_COUNT)?;
      let sat_ranges = statistic_to_count
        .get(&Statistic::SatRanges.key())?
        .map(|x| x.value())
        .unwrap_or(0);
      let outputs_traversed = statistic_to_count
        .get(&Statistic::OutputsTraversed.key())?
        .map(|x| x.value())
        .unwrap_or(0);
      Info {
        index_path: self.path.clone(),
        blocks_indexed: wtx
          .open_table(HEIGHT_TO_BLOCK_HASH)?
          .range(0..)?
          .rev()
          .next()
          .and_then(|result| result.ok())
          .map(|(height, _hash)| height.value() + 1)
          .unwrap_or(0),
        branch_pages: stats.branch_pages(),
        fragmented_bytes: stats.fragmented_bytes(),
        index_file_size: fs::metadata(&self.path)?.len(),
        leaf_pages: stats.leaf_pages(),
        metadata_bytes: stats.metadata_bytes(),
        sat_ranges,
        outputs_traversed,
        page_size: stats.page_size(),
        stored_bytes: stats.stored_bytes(),
        transactions: wtx
          .open_table(WRITE_TRANSACTION_STARTING_BLOCK_COUNT_TO_TIMESTAMP)?
          .range(0..)?
          .flat_map(|result| {
            result.map(
              |(starting_block_count, starting_timestamp)| TransactionInfo {
                starting_block_count: starting_block_count.value(),
                starting_timestamp: starting_timestamp.value(),
              },
            )
          })
          .collect(),
        tree_height: stats.tree_height(),
        utxos_indexed: wtx.open_table(OUTPOINT_TO_SAT_RANGES)?.len()?,
      }
    };

    Ok(info)
  }

  pub(crate) fn update(&self) -> Result {
    Updater::update(self)
  }

  pub(crate) fn export(&self, filename: &String) -> Result {
    let mut writer = BufWriter::new(File::create(filename)?);

    for result in self
      .database
      .begin_read()?
      .open_table(INSCRIPTION_NUMBER_TO_INSCRIPTION_ID)?
      .iter()?
    {
      let (number, id) = result?;
      writeln!(
        writer,
        "{}\t{}",
        number.value(),
        InscriptionId::load(*id.value())
      )?;
    }

    writer.flush()?;
    Ok(())
  }

  pub(crate) fn is_reorged(&self) -> bool {
    self.reorged.load(atomic::Ordering::Relaxed)
  }

  fn begin_read(&self) -> Result<rtx::Rtx> {
    Ok(rtx::Rtx(self.database.begin_read()?))
  }

  fn begin_write(&self) -> Result<WriteTransaction> {
    if cfg!(test) {
      let mut tx = self.database.begin_write()?;
      tx.set_durability(redb::Durability::None);
      Ok(tx)
    } else {
      Ok(self.database.begin_write()?)
    }
  }

  fn increment_statistic(wtx: &WriteTransaction, statistic: Statistic, n: u64) -> Result {
    let mut statistic_to_count = wtx.open_table(STATISTIC_TO_COUNT)?;
    let value = statistic_to_count
      .get(&(statistic.key()))?
      .map(|x| x.value())
      .unwrap_or(0)
      + n;
    statistic_to_count.insert(&statistic.key(), &value)?;
    Ok(())
  }

  #[cfg(test)]
  pub(crate) fn statistic(&self, statistic: Statistic) -> u64 {
    self
      .database
      .begin_read()
      .unwrap()
      .open_table(STATISTIC_TO_COUNT)
      .unwrap()
      .get(&statistic.key())
      .unwrap()
      .map(|x| x.value())
      .unwrap_or(0)
  }

  pub(crate) fn block_count(&self) -> Result<u64> {
    self.begin_read()?.block_count()
  }

  pub(crate) fn block_height(&self) -> Result<Option<Height>> {
    self.begin_read()?.block_height()
  }

  pub(crate) fn block_hash(&self, height: Option<u64>) -> Result<Option<BlockHash>> {
    self.begin_read()?.block_hash(height)
  }

  pub(crate) fn blocks(&self, take: usize) -> Result<Vec<(u64, BlockHash)>> {
    let mut blocks = Vec::new();

    let rtx = self.begin_read()?;

    let block_count = rtx.block_count()?;

    let height_to_block_hash = rtx.0.open_table(HEIGHT_TO_BLOCK_HASH)?;

    for next in height_to_block_hash.range(0..block_count)?.rev().take(take) {
      let next = next?;
      blocks.push((next.0.value(), Entry::load(*next.1.value())));
    }

    Ok(blocks)
  }

  pub(crate) fn rare_sat_satpoints(&self) -> Result<Option<Vec<(Sat, SatPoint)>>> {
    if self.has_sat_index()? {
      let mut result = Vec::new();

      let rtx = self.database.begin_read()?;

      let sat_to_satpoint = rtx.open_table(SAT_TO_SATPOINT)?;

      for range in sat_to_satpoint.range(0..)? {
        let (sat, satpoint) = range?;
        result.push((Sat(sat.value()), Entry::load(*satpoint.value())));
      }

      Ok(Some(result))
    } else {
      Ok(None)
    }
  }

  pub(crate) fn rare_sat_satpoint(&self, sat: Sat) -> Result<Option<SatPoint>> {
    if self.has_sat_index()? {
      Ok(
        self
          .database
          .begin_read()?
          .open_table(SAT_TO_SATPOINT)?
          .get(&sat.n())?
          .map(|satpoint| Entry::load(*satpoint.value())),
      )
    } else {
      Ok(None)
    }
  }

  pub(crate) fn block_header(&self, hash: BlockHash) -> Result<Option<BlockHeader>> {
    self.client.get_block_header(&hash).into_option()
  }

  pub(crate) fn block_header_info(&self, hash: BlockHash) -> Result<Option<GetBlockHeaderResult>> {
    self.client.get_block_header_info(&hash).into_option()
  }

  pub(crate) fn get_block_by_height(&self, height: u64) -> Result<Option<Block>> {
    Ok(
      self
        .client
        .get_block_hash(height)
        .into_option()?
        .map(|hash| self.client.get_block(&hash))
        .transpose()?,
    )
  }

  pub(crate) fn get_block_by_hash(&self, hash: BlockHash) -> Result<Option<Block>> {
    self.client.get_block(&hash).into_option()
  }

  pub(crate) fn get_inscription_id_by_sat(&self, sat: Sat) -> Result<Option<InscriptionId>> {
    Ok(
      self
        .database
        .begin_read()?
        .open_multimap_table(SAT_TO_INSCRIPTION_ID)?
        .get(&sat.n())?
        .next()
        .and_then(|result| result.ok())
        .map(|inscription_id| Entry::load(*inscription_id.value())),
    )
  }

  pub(crate) fn get_inscription_id_by_inscription_number(
    &self,
    n: i64,
  ) -> Result<Option<InscriptionId>> {
    Ok(
      self
        .database
        .begin_read()?
        .open_table(INSCRIPTION_NUMBER_TO_INSCRIPTION_ID)?
        .get(&n)?
        .map(|id| Entry::load(*id.value())),
    )
  }

  pub(crate) fn get_inscription_satpoint_by_id(
    &self,
    inscription_id: InscriptionId,
  ) -> Result<Option<SatPoint>> {
    Ok(
      self
        .database
        .begin_read()?
        .open_table(INSCRIPTION_ID_TO_SATPOINT)?
        .get(&inscription_id.store())?
        .map(|satpoint| Entry::load(*satpoint.value())),
    )
  }

  pub(crate) fn get_inscription_by_id(
    &self,
    inscription_id: InscriptionId,
  ) -> Result<Option<Inscription>> {
    if self
      .database
      .begin_read()?
      .open_table(INSCRIPTION_ID_TO_SATPOINT)?
      .get(&inscription_id.store())?
      .is_none()
    {
      return Ok(None);
    }

    Ok(self.get_transaction(inscription_id.txid)?.and_then(|tx| {
      Inscription::from_transaction(&tx)
        .get(inscription_id.index as usize)
        .map(|transaction_inscription| transaction_inscription.inscription.clone())
    }))
  }

  pub(crate) fn get_inscriptions_on_output(
    &self,
    outpoint: OutPoint,
  ) -> Result<Vec<InscriptionId>> {
    Ok(
      Self::inscriptions_on_output(
        &self
          .database
          .begin_read()?
          .open_multimap_table(SATPOINT_TO_INSCRIPTION_ID)?,
        outpoint,
      )?
      .map(|(_satpoint, inscription_id)| inscription_id)
      .collect(),
    )
  }

  #[cfg(test)]
  pub(crate) fn get_inscriptions_on_output_ordered(
    &self,
    outpoint: OutPoint,
  ) -> Result<Vec<(SatPoint, InscriptionId)>> {
    let rtx = &self.database.begin_read()?;

    let sat_to_id = rtx.open_multimap_table(SATPOINT_TO_INSCRIPTION_ID)?;

    let re_id_to_seq_num = rtx.open_table(REINSCRIPTION_ID_TO_SEQUENCE_NUMBER)?;

    Self::inscriptions_on_output_ordered(&re_id_to_seq_num, &sat_to_id, outpoint)
  }

  pub(crate) fn get_transaction(&self, txid: Txid) -> Result<Option<Transaction>> {
    if txid == self.genesis_block_coinbase_txid {
      Ok(Some(self.genesis_block_coinbase_transaction.clone()))
    } else {
      self.client.get_raw_transaction(&txid, None).into_option()
    }
  }

  pub(crate) fn get_transaction_blockhash(&self, txid: Txid) -> Result<Option<BlockHash>> {
    Ok(
      self
        .client
        .get_raw_transaction_info(&txid, None)
        .into_option()?
        .and_then(|info| {
          if info.in_active_chain.unwrap_or_default() {
            info.blockhash
          } else {
            None
          }
        }),
    )
  }

  pub(crate) fn is_transaction_in_active_chain(&self, txid: Txid) -> Result<bool> {
    Ok(
      self
        .client
        .get_raw_transaction_info(&txid, None)
        .into_option()?
        .and_then(|info| info.in_active_chain)
        .unwrap_or(false),
    )
  }

  pub(crate) fn find(&self, sat: u64, outpoints: &Vec<OutPoint>) -> Result<Option<SatPoint>> {
    self.require_sat_index("find")?;

    let rtx = self.begin_read()?;

    if rtx.block_count()? <= Sat(sat).height().n() {
      return Ok(None);
    }

    if outpoints.is_empty() {
      let outpoint_to_sat_ranges = rtx.0.open_table(OUTPOINT_TO_SAT_RANGES)?;

      for (key, value) in outpoint_to_sat_ranges.range::<&[u8; 36]>(&[0; 36]..)? {
        let mut offset = 0;
        for chunk in value.value().chunks_exact(11) {
          let (start, end) = SatRange::load(chunk.try_into().unwrap());
          if start <= sat && sat < end {
            return Ok(Some(SatPoint {
              outpoint: Entry::load(*key.value()),
              offset: offset + sat - start,
            }));
          }
          offset += end - start;
        }
      }

<<<<<<< HEAD
      Ok(None)
    } else {
      for outpoint in outpoints {
        match self.list(*outpoint)? {
          Some(crate::index::List::Unspent(ranges)) => {
            let mut offset = 0;
            for (start, end) in ranges {
              if start <= sat && sat < end {
                return Ok(Some(SatPoint {
                  outpoint: *outpoint,
                  offset: offset + sat - start,
                }));
              }
              offset += end - start;
            }
            Ok::<(), Error>(())
          }
          Some(crate::index::List::Spent) => Err(anyhow!("output spent.")),
          None => Err(anyhow!("output not found")),
        }?;
      }
      Ok(None)
    }
  }

  pub(crate) fn find_range(
    &self,
    search_start: u64,
    search_end: u64,
    outpoints: &Vec<OutPoint>,
  ) -> Result<Option<Vec<FindRangeOutput>>> {
    self.require_sat_index("find")?;

    let rtx = self.begin_read()?;

    if rtx.block_count()? <= Sat(search_end - 1).height().n() {
      return Ok(None);
    }

    let mut result = Vec::new();
    if outpoints.is_empty() {
      let mut remaining_sats = search_end - search_start;
      let outpoint_to_sat_ranges = rtx.0.open_table(OUTPOINT_TO_SAT_RANGES)?;

      for (key, value) in outpoint_to_sat_ranges.range::<&[u8; 36]>(&[0; 36]..)? {
        let mut offset = 0;
        for chunk in value.value().chunks_exact(11) {
          let (start, end) = SatRange::load(chunk.try_into().unwrap());
          if start < search_end && search_start < end {
            let overlap_start = cmp::max(start, search_start);
            let overlap_end = cmp::min(search_end, end);
            result.push(FindRangeOutput {
              start: overlap_start,
              size: overlap_end - overlap_start,
              satpoint: SatPoint {
                outpoint: Entry::load(*key.value()),
                offset: offset + overlap_start - start,
              },
            });

            remaining_sats -= overlap_end - overlap_start;
            if remaining_sats == 0 {
              break;
            }
          }
          offset += end - start;
=======
    for range in outpoint_to_sat_ranges.range::<&[u8; 36]>(&[0; 36]..)? {
      let (key, value) = range?;
      let mut offset = 0;
      for chunk in value.value().chunks_exact(11) {
        let (start, end) = SatRange::load(chunk.try_into().unwrap());
        if start <= sat && sat < end {
          return Ok(Some(SatPoint {
            outpoint: Entry::load(*key.value()),
            offset: offset + sat - start,
          }));
>>>>>>> 5bed0f80
        }
      }
    } else {
      for outpoint in outpoints {
        match self.list(*outpoint)? {
          Some(crate::index::List::Unspent(ranges)) => {
            let mut offset = 0;
            for (start, end) in ranges {
              if start < search_end && search_start < end {
                let overlap_start = cmp::max(start, search_start);
                let overlap_end = cmp::min(search_end, end);
                result.push(FindRangeOutput {
                  start: overlap_start,
                  size: overlap_end - overlap_start,
                  satpoint: SatPoint {
                    outpoint: *outpoint,
                    offset: offset + overlap_start - start,
                  },
                });
              }
              offset += end - start;
            }
            Ok::<(), Error>(())
          }
          Some(crate::index::List::Spent) => Err(anyhow!("output spent.")),
          None => Err(anyhow!("output not found")),
        }?;
      }
    }

    Ok(Some(result))
  }

  fn list_inner(&self, outpoint: OutPointValue) -> Result<Option<Vec<u8>>> {
    Ok(
      self
        .database
        .begin_read()?
        .open_table(OUTPOINT_TO_SAT_RANGES)?
        .get(&outpoint)?
        .map(|outpoint| outpoint.value().to_vec()),
    )
  }

  pub(crate) fn list(&self, outpoint: OutPoint) -> Result<Option<List>> {
    self.require_sat_index("list")?;

    let array = outpoint.store();

    let sat_ranges = self.list_inner(array)?;

    match sat_ranges {
      Some(sat_ranges) => Ok(Some(List::Unspent(
        sat_ranges
          .chunks_exact(11)
          .map(|chunk| SatRange::load(chunk.try_into().unwrap()))
          .collect(),
      ))),
      None => {
        if self.is_transaction_in_active_chain(outpoint.txid)? {
          Ok(Some(List::Spent))
        } else {
          Ok(None)
        }
      }
    }
  }

  pub(crate) fn block_time(&self, height: Height) -> Result<Blocktime> {
    let height = height.n();

    match self.get_block_by_height(height)? {
      Some(block) => Ok(Blocktime::confirmed(block.header.time)),
      None => {
        let tx = self.database.begin_read()?;

        let current = tx
          .open_table(HEIGHT_TO_BLOCK_HASH)?
          .range(0..)?
          .rev()
          .next()
          .and_then(|result| result.ok())
          .map(|(height, _hash)| height)
          .map(|x| x.value())
          .unwrap_or(0);

        let expected_blocks = height.checked_sub(current).with_context(|| {
          format!("current {current} height is greater than sat height {height}")
        })?;

        Ok(Blocktime::Expected(
          Utc::now()
            .round_subsecs(0)
            .checked_add_signed(chrono::Duration::seconds(
              10 * 60 * i64::try_from(expected_blocks)?,
            ))
            .ok_or_else(|| anyhow!("block timestamp out of range"))?,
        ))
      }
    }
  }

  pub(crate) fn get_inscriptions_by_sat(
    &self,
    n: Option<usize>,
<<<<<<< HEAD
    max_number: Option<i64>,
    max_height: Option<u64>,
    max_sat: Option<Sat>,
    uncommon: bool,
  ) -> Result<Vec<InscriptionId>> {
    self.require_sat_index("--order-by-sat")?;

    Ok(
      self
        .database
        .begin_read()?
        .open_multimap_table(SAT_TO_INSCRIPTION_ID)?
        .range::<u64>(0..)?
        .flat_map(|(_sat, id_iter)| {
          id_iter.map(move |id| Entry::load(*id.value()))
        })
        .filter_map(|id| {
          let entry = self.get_inscription_entry(id).unwrap().unwrap();
          if max_sat.is_some() && entry.sat.unwrap() > max_sat.unwrap() {
            Some(None)
          } else if (!uncommon || entry.sat.unwrap().rarity() != Rarity::Common)
            && (max_number.is_none() || entry.number <= max_number.unwrap())
            && (max_height.is_none() || entry.height <= max_height.unwrap())
          {
            Some(Some(id))
          } else {
            None
          }
        })
        .map_while(|x| x)
        .take(n.unwrap_or(usize::MAX))
        .collect(),
    )
  }

  pub(crate) fn get_inscriptions_by_inscription_number(
    &self,
    n: Option<usize>,
    max_number: Option<i64>,
    max_height: Option<u64>,
    max_sat: Option<Sat>,
    uncommon: bool,
  ) -> Result<Vec<InscriptionId>> {
    Ok(
      self
        .database
        .begin_read()?
        .open_table(INSCRIPTION_NUMBER_TO_INSCRIPTION_ID)?
        .range::<i64>(0..)?
        .map(|(_sat, id)| Entry::load(*id.value()))
        .filter_map(|id| {
          let entry = self.get_inscription_entry(id).unwrap().unwrap();
          if max_number.is_some() && entry.number > max_number.unwrap() {
            Some(None)
          } else if (!uncommon || entry.sat.unwrap().rarity() != Rarity::Common)
            && (max_height.is_none() || entry.height <= max_height.unwrap())
            && (max_sat.is_none() || entry.sat.unwrap() <= max_sat.unwrap())
          {
            Some(Some(id))
          } else {
            None
          }
        })
        .map_while(|x| x)
        .take(n.unwrap_or(usize::MAX))
        .collect(),
    )
=======
  ) -> Result<BTreeMap<SatPoint, InscriptionId>> {
    let rtx = self.database.begin_read()?;

    let mut result = BTreeMap::new();

    for range_result in rtx
      .open_multimap_table(SATPOINT_TO_INSCRIPTION_ID)?
      .range::<&[u8; 44]>(&[0; 44]..)?
    {
      let (satpoint, ids) = range_result?;
      for id_result in ids {
        let id = id_result?;
        result.insert(Entry::load(*satpoint.value()), Entry::load(*id.value()));
      }
      if result.len() == n.unwrap_or(usize::MAX) {
        break;
      }
    }

    Ok(result)
>>>>>>> 5bed0f80
  }

  pub(crate) fn get_inscriptions(
    &self,
    utxos: BTreeMap<OutPoint, Amount>,
  ) -> Result<BTreeMap<SatPoint, InscriptionId>> {
    let mut inscriptions = BTreeMap::new();
    let rtx = self.database.begin_read()?;
    let table = rtx.open_multimap_table(SATPOINT_TO_INSCRIPTION_ID)?;
    for utxo in utxos.keys() {
      inscriptions.extend(Self::inscriptions_on_output(&table, *utxo)?);
    }
    Ok(inscriptions)
  }

  pub(crate) fn get_homepage_inscriptions(&self) -> Result<Vec<InscriptionId>> {
    Ok(
      self
        .database
        .begin_read()?
        .open_table(INSCRIPTION_NUMBER_TO_INSCRIPTION_ID)?
        .iter()?
        .rev()
        .take(8)
        .flat_map(|result| result.map(|(_number, id)| Entry::load(*id.value())))
        .collect(),
    )
  }

  pub(crate) fn get_latest_inscriptions_with_prev_and_next(
    &self,
    n: usize,
    from: Option<i64>,
  ) -> Result<(Vec<InscriptionId>, Option<i64>, Option<i64>)> {
    let rtx = self.database.begin_read()?;

    let inscription_number_to_inscription_id =
      rtx.open_table(INSCRIPTION_NUMBER_TO_INSCRIPTION_ID)?;

    let latest = match inscription_number_to_inscription_id.iter()?.rev().next() {
      Some(Ok((number, _id))) => number.value(),
      Some(Err(_)) => return Ok(Default::default()),
      None => return Ok(Default::default()),
    };

    let from = from.unwrap_or(latest);

    let prev = if let Some(prev) = from.checked_sub(n.try_into()?) {
      inscription_number_to_inscription_id
        .get(&prev)?
        .map(|_| prev)
    } else {
      None
    };

    let next = if from < latest {
      Some(
        from
          .checked_add(n.try_into()?)
          .unwrap_or(latest)
          .min(latest),
      )
    } else {
      None
    };

    let inscriptions = inscription_number_to_inscription_id
      .range(..=from)?
      .rev()
      .take(n)
      .flat_map(|result| result.map(|(_number, id)| Entry::load(*id.value())))
      .collect();

    Ok((inscriptions, prev, next))
  }

  pub(crate) fn get_feed_inscriptions(&self, n: usize) -> Result<Vec<(i64, InscriptionId)>> {
    Ok(
      self
        .database
        .begin_read()?
        .open_table(INSCRIPTION_NUMBER_TO_INSCRIPTION_ID)?
        .iter()?
        .rev()
        .take(n)
        .flat_map(|result| result.map(|(number, id)| (number.value(), Entry::load(*id.value()))))
        .collect(),
    )
  }

  pub(crate) fn get_inscription_entry(
    &self,
    inscription_id: InscriptionId,
  ) -> Result<Option<InscriptionEntry>> {
    Ok(
      self
        .database
        .begin_read()?
        .open_table(INSCRIPTION_ID_TO_INSCRIPTION_ENTRY)?
        .get(&inscription_id.store())?
        .map(|value| InscriptionEntry::load(value.value())),
    )
  }

  #[cfg(test)]
  fn assert_inscription_location(
    &self,
    inscription_id: InscriptionId,
    satpoint: SatPoint,
    sat: Option<u64>,
  ) {
    let rtx = self.database.begin_read().unwrap();

    let satpoint_to_inscription_id = rtx.open_multimap_table(SATPOINT_TO_INSCRIPTION_ID).unwrap();

    let inscription_id_to_satpoint = rtx.open_table(INSCRIPTION_ID_TO_SATPOINT).unwrap();

    assert_eq!(
      satpoint_to_inscription_id.len().unwrap(),
      inscription_id_to_satpoint.len().unwrap(),
    );

    assert_eq!(
      SatPoint::load(
        *inscription_id_to_satpoint
          .get(&inscription_id.store())
          .unwrap()
          .unwrap()
          .value()
      ),
      satpoint,
    );

    assert!(satpoint_to_inscription_id
      .get(&satpoint.store())
      .unwrap()
      .any(|id| InscriptionId::load(*id.unwrap().value()) == inscription_id));

    match sat {
      Some(sat) => {
        if self.has_sat_index().unwrap() {
          // unbound inscriptions should not be assigned to a sat
          assert!(satpoint.outpoint != unbound_outpoint());
          assert!(rtx
            .open_multimap_table(SAT_TO_INSCRIPTION_ID)
            .unwrap()
            .get(&sat)
            .unwrap()
            .any(|id| InscriptionId::load(*id.unwrap().value()) == inscription_id));

          // we do not track common sats (only the sat ranges)
          if !Sat(sat).is_common() {
            assert_eq!(
              SatPoint::load(
                *rtx
                  .open_table(SAT_TO_SATPOINT)
                  .unwrap()
                  .get(&sat)
                  .unwrap()
                  .unwrap()
                  .value()
              ),
              satpoint,
            );
          }
        }
      }
      None => {
        if self.has_sat_index().unwrap() {
          assert!(satpoint.outpoint == unbound_outpoint())
        }
      }
    }
  }

  fn inscriptions_on_output<'a: 'tx, 'tx>(
    satpoint_to_id: &'a impl ReadableMultimapTable<&'static SatPointValue, &'static InscriptionIdValue>,
    outpoint: OutPoint,
  ) -> Result<impl Iterator<Item = (SatPoint, InscriptionId)> + 'tx> {
    let start = SatPoint {
      outpoint,
      offset: 0,
    }
    .store();

    let end = SatPoint {
      outpoint,
      offset: u64::MAX,
    }
    .store();

    let mut inscriptions = Vec::new();

    for range in satpoint_to_id.range::<&[u8; 44]>(&start..=&end)? {
      let (satpoint, ids) = range?;
      for id_result in ids {
        let id = id_result?;
        inscriptions.push((Entry::load(*satpoint.value()), Entry::load(*id.value())));
      }
    }

    Ok(inscriptions.into_iter())
  }

  fn inscriptions_on_output_ordered<'a: 'tx, 'tx>(
    re_id_to_seq_num: &'a impl ReadableTable<&'static InscriptionIdValue, u64>,
    satpoint_to_id: &'a impl ReadableMultimapTable<&'static SatPointValue, &'static InscriptionIdValue>,
    outpoint: OutPoint,
  ) -> Result<Vec<(SatPoint, InscriptionId)>> {
    let mut result = Self::inscriptions_on_output(satpoint_to_id, outpoint)?
      .collect::<Vec<(SatPoint, InscriptionId)>>();

    if result.len() <= 1 {
      return Ok(result);
    }

    result.sort_by_key(|(_satpoint, inscription_id)| {
      match re_id_to_seq_num.get(&inscription_id.store()) {
        Ok(Some(num)) => num.value(),
        Ok(None) => 0,
        _ => 0,
      }
    });

    Ok(result)
  }
}

#[cfg(test)]
mod tests {
  use {
    super::*,
    bitcoin::secp256k1::rand::{self, RngCore},
  };

  struct ContextBuilder {
    args: Vec<OsString>,
    tempdir: Option<TempDir>,
  }

  impl ContextBuilder {
    fn build(self) -> Context {
      self.try_build().unwrap()
    }

    fn try_build(self) -> Result<Context> {
      let rpc_server = test_bitcoincore_rpc::builder()
        .network(Network::Regtest)
        .build();

      let tempdir = self.tempdir.unwrap_or_else(|| TempDir::new().unwrap());
      let cookie_file = tempdir.path().join("cookie");
      fs::write(&cookie_file, "username:password").unwrap();

      let command: Vec<OsString> = vec![
        "ord".into(),
        "--rpc-url".into(),
        rpc_server.url().into(),
        "--data-dir".into(),
        tempdir.path().into(),
        "--cookie-file".into(),
        cookie_file.into(),
        "--regtest".into(),
      ];

      let options = Options::try_parse_from(command.into_iter().chain(self.args)).unwrap();
      let index = Index::open(&options)?;
      index.update().unwrap();

      Ok(Context {
        options,
        rpc_server,
        tempdir,
        index,
      })
    }

    fn arg(mut self, arg: impl Into<OsString>) -> Self {
      self.args.push(arg.into());
      self
    }

    fn args<T: Into<OsString>, I: IntoIterator<Item = T>>(mut self, args: I) -> Self {
      self.args.extend(args.into_iter().map(|arg| arg.into()));
      self
    }

    fn tempdir(mut self, tempdir: TempDir) -> Self {
      self.tempdir = Some(tempdir);
      self
    }
  }

  struct Context {
    options: Options,
    rpc_server: test_bitcoincore_rpc::Handle,
    #[allow(unused)]
    tempdir: TempDir,
    index: Index,
  }

  impl Context {
    fn builder() -> ContextBuilder {
      ContextBuilder {
        args: Vec::new(),
        tempdir: None,
      }
    }

    fn mine_blocks(&self, n: u64) -> Vec<Block> {
      let blocks = self.rpc_server.mine_blocks(n);
      self.index.update().unwrap();
      blocks
    }

    fn mine_blocks_with_subsidy(&self, n: u64, subsidy: u64) -> Vec<Block> {
      let blocks = self.rpc_server.mine_blocks_with_subsidy(n, subsidy);
      self.index.update().unwrap();
      blocks
    }

    fn configurations() -> Vec<Context> {
      vec![
        Context::builder().build(),
        Context::builder().arg("--index-sats").build(),
      ]
    }
  }

  #[test]
  fn height_limit() {
    {
      let context = Context::builder().args(["--height-limit", "0"]).build();
      context.mine_blocks(1);
      assert_eq!(context.index.block_height().unwrap(), None);
      assert_eq!(context.index.block_count().unwrap(), 0);
    }

    {
      let context = Context::builder().args(["--height-limit", "1"]).build();
      context.mine_blocks(1);
      assert_eq!(context.index.block_height().unwrap(), Some(Height(0)));
      assert_eq!(context.index.block_count().unwrap(), 1);
    }

    {
      let context = Context::builder().args(["--height-limit", "2"]).build();
      context.mine_blocks(2);
      assert_eq!(context.index.block_height().unwrap(), Some(Height(1)));
      assert_eq!(context.index.block_count().unwrap(), 2);
    }
  }

  #[test]
  fn inscriptions_below_first_inscription_height_are_skipped() {
    let inscription = inscription("text/plain;charset=utf-8", "hello");
    let template = TransactionTemplate {
      inputs: &[(1, 0, 0)],
      witness: inscription.to_witness(),
      ..Default::default()
    };

    {
      let context = Context::builder().build();
      context.mine_blocks(1);
      let txid = context.rpc_server.broadcast_tx(template.clone());
      let inscription_id = InscriptionId::from(txid);
      context.mine_blocks(1);

      assert_eq!(
        context.index.get_inscription_by_id(inscription_id).unwrap(),
        Some(inscription)
      );

      assert_eq!(
        context
          .index
          .get_inscription_satpoint_by_id(inscription_id)
          .unwrap(),
        Some(SatPoint {
          outpoint: OutPoint { txid, vout: 0 },
          offset: 0,
        })
      );
    }

    {
      let context = Context::builder()
        .arg("--first-inscription-height=3")
        .build();
      context.mine_blocks(1);
      let txid = context.rpc_server.broadcast_tx(template);
      let inscription_id = InscriptionId::from(txid);
      context.mine_blocks(1);

      assert_eq!(
        context
          .index
          .get_inscription_satpoint_by_id(inscription_id)
          .unwrap(),
        None,
      );
    }
  }

  #[test]
  fn list_first_coinbase_transaction() {
    let context = Context::builder().arg("--index-sats").build();
    assert_eq!(
      context
        .index
        .list(
          "4a5e1e4baab89f3a32518a88c31bc87f618f76673e2cc77ab2127b7afdeda33b:0"
            .parse()
            .unwrap()
        )
        .unwrap()
        .unwrap(),
      List::Unspent(vec![(0, 50 * COIN_VALUE)])
    )
  }

  #[test]
  fn list_second_coinbase_transaction() {
    let context = Context::builder().arg("--index-sats").build();
    let txid = context.mine_blocks(1)[0].txdata[0].txid();
    assert_eq!(
      context.index.list(OutPoint::new(txid, 0)).unwrap().unwrap(),
      List::Unspent(vec![(50 * COIN_VALUE, 100 * COIN_VALUE)])
    )
  }

  #[test]
  fn list_split_ranges_are_tracked_correctly() {
    let context = Context::builder().arg("--index-sats").build();

    context.mine_blocks(1);
    let split_coinbase_output = TransactionTemplate {
      inputs: &[(1, 0, 0)],
      outputs: 2,
      fee: 0,
      ..Default::default()
    };
    let txid = context.rpc_server.broadcast_tx(split_coinbase_output);

    context.mine_blocks(1);

    assert_eq!(
      context.index.list(OutPoint::new(txid, 0)).unwrap().unwrap(),
      List::Unspent(vec![(50 * COIN_VALUE, 75 * COIN_VALUE)])
    );

    assert_eq!(
      context.index.list(OutPoint::new(txid, 1)).unwrap().unwrap(),
      List::Unspent(vec![(75 * COIN_VALUE, 100 * COIN_VALUE)])
    );
  }

  #[test]
  fn list_merge_ranges_are_tracked_correctly() {
    let context = Context::builder().arg("--index-sats").build();

    context.mine_blocks(2);
    let merge_coinbase_outputs = TransactionTemplate {
      inputs: &[(1, 0, 0), (2, 0, 0)],
      fee: 0,
      ..Default::default()
    };

    let txid = context.rpc_server.broadcast_tx(merge_coinbase_outputs);
    context.mine_blocks(1);

    assert_eq!(
      context.index.list(OutPoint::new(txid, 0)).unwrap().unwrap(),
      List::Unspent(vec![
        (50 * COIN_VALUE, 100 * COIN_VALUE),
        (100 * COIN_VALUE, 150 * COIN_VALUE)
      ]),
    );
  }

  #[test]
  fn list_fee_paying_transaction_range() {
    let context = Context::builder().arg("--index-sats").build();

    context.mine_blocks(1);
    let fee_paying_tx = TransactionTemplate {
      inputs: &[(1, 0, 0)],
      outputs: 2,
      fee: 10,
      ..Default::default()
    };
    let txid = context.rpc_server.broadcast_tx(fee_paying_tx);
    let coinbase_txid = context.mine_blocks(1)[0].txdata[0].txid();

    assert_eq!(
      context.index.list(OutPoint::new(txid, 0)).unwrap().unwrap(),
      List::Unspent(vec![(50 * COIN_VALUE, 7499999995)]),
    );

    assert_eq!(
      context.index.list(OutPoint::new(txid, 1)).unwrap().unwrap(),
      List::Unspent(vec![(7499999995, 9999999990)]),
    );

    assert_eq!(
      context
        .index
        .list(OutPoint::new(coinbase_txid, 0))
        .unwrap()
        .unwrap(),
      List::Unspent(vec![(10000000000, 15000000000), (9999999990, 10000000000)])
    );
  }

  #[test]
  fn list_two_fee_paying_transaction_range() {
    let context = Context::builder().arg("--index-sats").build();

    context.mine_blocks(2);
    let first_fee_paying_tx = TransactionTemplate {
      inputs: &[(1, 0, 0)],
      fee: 10,
      ..Default::default()
    };
    let second_fee_paying_tx = TransactionTemplate {
      inputs: &[(2, 0, 0)],
      fee: 10,
      ..Default::default()
    };
    context.rpc_server.broadcast_tx(first_fee_paying_tx);
    context.rpc_server.broadcast_tx(second_fee_paying_tx);

    let coinbase_txid = context.mine_blocks(1)[0].txdata[0].txid();

    assert_eq!(
      context
        .index
        .list(OutPoint::new(coinbase_txid, 0))
        .unwrap()
        .unwrap(),
      List::Unspent(vec![
        (15000000000, 20000000000),
        (9999999990, 10000000000),
        (14999999990, 15000000000)
      ])
    );
  }

  #[test]
  fn list_null_output() {
    let context = Context::builder().arg("--index-sats").build();

    context.mine_blocks(1);
    let no_value_output = TransactionTemplate {
      inputs: &[(1, 0, 0)],
      fee: 50 * COIN_VALUE,
      ..Default::default()
    };
    let txid = context.rpc_server.broadcast_tx(no_value_output);
    context.mine_blocks(1);

    assert_eq!(
      context.index.list(OutPoint::new(txid, 0)).unwrap().unwrap(),
      List::Unspent(Vec::new())
    );
  }

  #[test]
  fn list_null_input() {
    let context = Context::builder().arg("--index-sats").build();

    context.mine_blocks(1);
    let no_value_output = TransactionTemplate {
      inputs: &[(1, 0, 0)],
      fee: 50 * COIN_VALUE,
      ..Default::default()
    };
    context.rpc_server.broadcast_tx(no_value_output);
    context.mine_blocks(1);

    let no_value_input = TransactionTemplate {
      inputs: &[(2, 1, 0)],
      fee: 0,
      ..Default::default()
    };
    let txid = context.rpc_server.broadcast_tx(no_value_input);
    context.mine_blocks(1);

    assert_eq!(
      context.index.list(OutPoint::new(txid, 0)).unwrap().unwrap(),
      List::Unspent(Vec::new())
    );
  }

  #[test]
  fn list_spent_output() {
    let context = Context::builder().arg("--index-sats").build();
    context.mine_blocks(1);
    context.rpc_server.broadcast_tx(TransactionTemplate {
      inputs: &[(1, 0, 0)],
      fee: 0,
      ..Default::default()
    });
    context.mine_blocks(1);
    let txid = context.rpc_server.tx(1, 0).txid();
    assert_eq!(
      context.index.list(OutPoint::new(txid, 0)).unwrap().unwrap(),
      List::Spent,
    );
  }

  #[test]
  fn list_unknown_output() {
    let context = Context::builder().arg("--index-sats").build();

    assert_eq!(
      context
        .index
        .list(
          "0000000000000000000000000000000000000000000000000000000000000000:0"
            .parse()
            .unwrap()
        )
        .unwrap(),
      None
    );
  }

  #[test]
  fn find_first_sat() {
    let context = Context::builder().arg("--index-sats").build();
    assert_eq!(
      context.index.find(0, &Vec::new()).unwrap().unwrap(),
      SatPoint {
        outpoint: "4a5e1e4baab89f3a32518a88c31bc87f618f76673e2cc77ab2127b7afdeda33b:0"
          .parse()
          .unwrap(),
        offset: 0,
      }
    )
  }

  #[test]
  fn find_second_sat() {
    let context = Context::builder().arg("--index-sats").build();
    assert_eq!(
      context.index.find(1, &Vec::new()).unwrap().unwrap(),
      SatPoint {
        outpoint: "4a5e1e4baab89f3a32518a88c31bc87f618f76673e2cc77ab2127b7afdeda33b:0"
          .parse()
          .unwrap(),
        offset: 1,
      }
    )
  }

  #[test]
  fn find_first_sat_of_second_block() {
    let context = Context::builder().arg("--index-sats").build();
    context.mine_blocks(1);
    assert_eq!(
      context
        .index
        .find(50 * COIN_VALUE, &Vec::new())
        .unwrap()
        .unwrap(),
      SatPoint {
        outpoint: "30f2f037629c6a21c1f40ed39b9bd6278df39762d68d07f49582b23bcb23386a:0"
          .parse()
          .unwrap(),
        offset: 0,
      }
    )
  }

  #[test]
  fn find_unmined_sat() {
    let context = Context::builder().arg("--index-sats").build();
    assert_eq!(
      context.index.find(50 * COIN_VALUE, &Vec::new()).unwrap(),
      None
    );
  }

  #[test]
  fn find_first_sat_spent_in_second_block() {
    let context = Context::builder().arg("--index-sats").build();
    context.mine_blocks(1);
    let spend_txid = context.rpc_server.broadcast_tx(TransactionTemplate {
      inputs: &[(1, 0, 0)],
      fee: 0,
      ..Default::default()
    });
    context.mine_blocks(1);
    assert_eq!(
      context
        .index
        .find(50 * COIN_VALUE, &Vec::new())
        .unwrap()
        .unwrap(),
      SatPoint {
        outpoint: OutPoint::new(spend_txid, 0),
        offset: 0,
      }
    )
  }

  #[test]
  fn inscriptions_are_tracked_correctly() {
    for context in Context::configurations() {
      context.mine_blocks(1);

      let txid = context.rpc_server.broadcast_tx(TransactionTemplate {
        inputs: &[(1, 0, 0)],
        witness: inscription("text/plain", "hello").to_witness(),
        ..Default::default()
      });
      let inscription_id = InscriptionId::from(txid);

      context.mine_blocks(1);

      context.index.assert_inscription_location(
        inscription_id,
        SatPoint {
          outpoint: OutPoint { txid, vout: 0 },
          offset: 0,
        },
        Some(50 * COIN_VALUE),
      );
    }
  }

  #[test]
  fn inscriptions_without_sats_are_unbound() {
    for context in Context::configurations() {
      context.mine_blocks(1);

      context.rpc_server.broadcast_tx(TransactionTemplate {
        inputs: &[(1, 0, 0)],
        fee: 50 * 100_000_000,
        ..Default::default()
      });

      context.mine_blocks(1);

      let txid = context.rpc_server.broadcast_tx(TransactionTemplate {
        inputs: &[(2, 1, 0)],
        witness: inscription("text/plain", "hello").to_witness(),
        ..Default::default()
      });

      let inscription_id = InscriptionId::from(txid);

      context.mine_blocks(1);

      context.index.assert_inscription_location(
        inscription_id,
        SatPoint {
          outpoint: unbound_outpoint(),
          offset: 0,
        },
        None,
      );

      context.mine_blocks(1);

      context.rpc_server.broadcast_tx(TransactionTemplate {
        inputs: &[(4, 0, 0)],
        fee: 50 * 100_000_000,
        ..Default::default()
      });

      context.mine_blocks(1);

      let txid = context.rpc_server.broadcast_tx(TransactionTemplate {
        inputs: &[(5, 1, 0)],
        witness: inscription("text/plain", "hello").to_witness(),
        ..Default::default()
      });

      let inscription_id = InscriptionId::from(txid);

      context.mine_blocks(1);

      context.index.assert_inscription_location(
        inscription_id,
        SatPoint {
          outpoint: unbound_outpoint(),
          offset: 1,
        },
        None,
      );
    }
  }

  #[test]
  fn unaligned_inscriptions_are_tracked_correctly() {
    for context in Context::configurations() {
      context.mine_blocks(1);

      let txid = context.rpc_server.broadcast_tx(TransactionTemplate {
        inputs: &[(1, 0, 0)],
        witness: inscription("text/plain", "hello").to_witness(),
        ..Default::default()
      });
      let inscription_id = InscriptionId::from(txid);

      context.mine_blocks(1);

      context.index.assert_inscription_location(
        inscription_id,
        SatPoint {
          outpoint: OutPoint { txid, vout: 0 },
          offset: 0,
        },
        Some(50 * COIN_VALUE),
      );

      let send_txid = context.rpc_server.broadcast_tx(TransactionTemplate {
        inputs: &[(2, 0, 0), (2, 1, 0)],
        ..Default::default()
      });

      context.mine_blocks(1);

      context.index.assert_inscription_location(
        inscription_id,
        SatPoint {
          outpoint: OutPoint {
            txid: send_txid,
            vout: 0,
          },
          offset: 50 * COIN_VALUE,
        },
        Some(50 * COIN_VALUE),
      );
    }
  }

  #[test]
  fn merged_inscriptions_are_tracked_correctly() {
    for context in Context::configurations() {
      context.mine_blocks(2);

      let first_txid = context.rpc_server.broadcast_tx(TransactionTemplate {
        inputs: &[(1, 0, 0)],
        witness: inscription("text/plain", "hello").to_witness(),
        ..Default::default()
      });

      let first_inscription_id = InscriptionId::from(first_txid);

      let second_txid = context.rpc_server.broadcast_tx(TransactionTemplate {
        inputs: &[(2, 0, 0)],
        witness: inscription("text/png", [1; 100]).to_witness(),
        ..Default::default()
      });
      let second_inscription_id = InscriptionId::from(second_txid);

      context.mine_blocks(1);

      let merged_txid = context.rpc_server.broadcast_tx(TransactionTemplate {
        inputs: &[(3, 1, 0), (3, 2, 0)],
        ..Default::default()
      });

      context.mine_blocks(1);

      context.index.assert_inscription_location(
        first_inscription_id,
        SatPoint {
          outpoint: OutPoint {
            txid: merged_txid,
            vout: 0,
          },
          offset: 0,
        },
        Some(50 * COIN_VALUE),
      );

      context.index.assert_inscription_location(
        second_inscription_id,
        SatPoint {
          outpoint: OutPoint {
            txid: merged_txid,
            vout: 0,
          },
          offset: 50 * COIN_VALUE,
        },
        Some(100 * COIN_VALUE),
      );
    }
  }

  #[test]
  fn inscriptions_that_are_sent_to_second_output_are_are_tracked_correctly() {
    for context in Context::configurations() {
      context.mine_blocks(1);

      let txid = context.rpc_server.broadcast_tx(TransactionTemplate {
        inputs: &[(1, 0, 0)],
        witness: inscription("text/plain", "hello").to_witness(),
        ..Default::default()
      });
      let inscription_id = InscriptionId::from(txid);

      context.mine_blocks(1);

      context.index.assert_inscription_location(
        inscription_id,
        SatPoint {
          outpoint: OutPoint { txid, vout: 0 },
          offset: 0,
        },
        Some(50 * COIN_VALUE),
      );

      let send_txid = context.rpc_server.broadcast_tx(TransactionTemplate {
        inputs: &[(2, 0, 0), (2, 1, 0)],
        outputs: 2,
        ..Default::default()
      });

      context.mine_blocks(1);

      context.index.assert_inscription_location(
        inscription_id,
        SatPoint {
          outpoint: OutPoint {
            txid: send_txid,
            vout: 1,
          },
          offset: 0,
        },
        Some(50 * COIN_VALUE),
      );
    }
  }

  #[test]
  fn missing_inputs_are_fetched_from_bitcoin_core() {
    for args in [
      ["--first-inscription-height", "2"].as_slice(),
      ["--first-inscription-height", "2", "--index-sats"].as_slice(),
    ] {
      let context = Context::builder().args(args).build();
      context.mine_blocks(1);

      let txid = context.rpc_server.broadcast_tx(TransactionTemplate {
        inputs: &[(1, 0, 0)],
        witness: inscription("text/plain", "hello").to_witness(),
        ..Default::default()
      });
      let inscription_id = InscriptionId::from(txid);

      context.mine_blocks(1);

      context.index.assert_inscription_location(
        inscription_id,
        SatPoint {
          outpoint: OutPoint { txid, vout: 0 },
          offset: 0,
        },
        Some(50 * COIN_VALUE),
      );

      let send_txid = context.rpc_server.broadcast_tx(TransactionTemplate {
        inputs: &[(2, 0, 0), (2, 1, 0)],
        ..Default::default()
      });

      context.mine_blocks(1);

      context.index.assert_inscription_location(
        inscription_id,
        SatPoint {
          outpoint: OutPoint {
            txid: send_txid,
            vout: 0,
          },
          offset: 50 * COIN_VALUE,
        },
        Some(50 * COIN_VALUE),
      );
    }
  }

  #[test]
  fn one_input_fee_spent_inscriptions_are_tracked_correctly() {
    for context in Context::configurations() {
      context.mine_blocks(2);

      let txid = context.rpc_server.broadcast_tx(TransactionTemplate {
        inputs: &[(1, 0, 0)],
        witness: inscription("text/plain", "hello").to_witness(),
        ..Default::default()
      });
      let inscription_id = InscriptionId::from(txid);

      context.mine_blocks(1);

      context.rpc_server.broadcast_tx(TransactionTemplate {
        inputs: &[(2, 0, 0), (3, 1, 0)],
        fee: 50 * COIN_VALUE,
        ..Default::default()
      });

      let coinbase_tx = context.mine_blocks(1)[0].txdata[0].txid();

      context.index.assert_inscription_location(
        inscription_id,
        SatPoint {
          outpoint: OutPoint {
            txid: coinbase_tx,
            vout: 0,
          },
          offset: 50 * COIN_VALUE,
        },
        Some(50 * COIN_VALUE),
      );
    }
  }

  #[test]
  fn two_input_fee_spent_inscriptions_are_tracked_correctly() {
    for context in Context::configurations() {
      context.mine_blocks(2);

      let txid = context.rpc_server.broadcast_tx(TransactionTemplate {
        inputs: &[(1, 0, 0)],
        witness: inscription("text/plain", "hello").to_witness(),
        ..Default::default()
      });
      let inscription_id = InscriptionId::from(txid);

      context.mine_blocks(1);

      context.rpc_server.broadcast_tx(TransactionTemplate {
        inputs: &[(2, 0, 0), (3, 1, 0)],
        fee: 50 * COIN_VALUE,
        ..Default::default()
      });

      let coinbase_tx = context.mine_blocks(1)[0].txdata[0].txid();

      context.index.assert_inscription_location(
        inscription_id,
        SatPoint {
          outpoint: OutPoint {
            txid: coinbase_tx,
            vout: 0,
          },
          offset: 50 * COIN_VALUE,
        },
        Some(50 * COIN_VALUE),
      );
    }
  }

  #[test]
  fn inscription_can_be_fee_spent_in_first_transaction() {
    for context in Context::configurations() {
      context.mine_blocks(1);

      let txid = context.rpc_server.broadcast_tx(TransactionTemplate {
        inputs: &[(1, 0, 0)],
        fee: 50 * COIN_VALUE,
        witness: inscription("text/plain", "hello").to_witness(),
        ..Default::default()
      });
      let inscription_id = InscriptionId::from(txid);

      let coinbase_tx = context.mine_blocks(1)[0].txdata[0].txid();

      context.index.assert_inscription_location(
        inscription_id,
        SatPoint {
          outpoint: OutPoint {
            txid: coinbase_tx,
            vout: 0,
          },
          offset: 50 * COIN_VALUE,
        },
        Some(50 * COIN_VALUE),
      );
    }
  }

  #[test]
  fn lost_inscriptions() {
    for context in Context::configurations() {
      context.mine_blocks(1);

      let txid = context.rpc_server.broadcast_tx(TransactionTemplate {
        inputs: &[(1, 0, 0)],
        fee: 50 * COIN_VALUE,
        witness: inscription("text/plain", "hello").to_witness(),
        ..Default::default()
      });
      let inscription_id = InscriptionId::from(txid);

      context.mine_blocks_with_subsidy(1, 0);

      context.index.assert_inscription_location(
        inscription_id,
        SatPoint {
          outpoint: OutPoint::null(),
          offset: 0,
        },
        Some(50 * COIN_VALUE),
      );
    }
  }

  #[test]
  fn multiple_inscriptions_can_be_lost() {
    for context in Context::configurations() {
      context.mine_blocks(1);

      let first_txid = context.rpc_server.broadcast_tx(TransactionTemplate {
        inputs: &[(1, 0, 0)],
        fee: 50 * COIN_VALUE,
        witness: inscription("text/plain", "hello").to_witness(),
        ..Default::default()
      });
      let first_inscription_id = InscriptionId::from(first_txid);

      context.mine_blocks_with_subsidy(1, 0);
      context.mine_blocks(1);

      let second_txid = context.rpc_server.broadcast_tx(TransactionTemplate {
        inputs: &[(3, 0, 0)],
        fee: 50 * COIN_VALUE,
        witness: inscription("text/plain", "hello").to_witness(),
        ..Default::default()
      });
      let second_inscription_id = InscriptionId::from(second_txid);

      context.mine_blocks_with_subsidy(1, 0);

      context.index.assert_inscription_location(
        first_inscription_id,
        SatPoint {
          outpoint: OutPoint::null(),
          offset: 0,
        },
        Some(50 * COIN_VALUE),
      );

      context.index.assert_inscription_location(
        second_inscription_id,
        SatPoint {
          outpoint: OutPoint::null(),
          offset: 50 * COIN_VALUE,
        },
        Some(150 * COIN_VALUE),
      );
    }
  }

  #[test]
  fn lost_sats_are_tracked_correctly() {
    let context = Context::builder().arg("--index-sats").build();
    assert_eq!(context.index.statistic(Statistic::LostSats), 0);

    context.mine_blocks(1);
    assert_eq!(context.index.statistic(Statistic::LostSats), 0);

    context.mine_blocks_with_subsidy(1, 0);
    assert_eq!(
      context.index.statistic(Statistic::LostSats),
      50 * COIN_VALUE
    );

    context.mine_blocks_with_subsidy(1, 0);
    assert_eq!(
      context.index.statistic(Statistic::LostSats),
      100 * COIN_VALUE
    );

    context.mine_blocks(1);
    assert_eq!(
      context.index.statistic(Statistic::LostSats),
      100 * COIN_VALUE
    );
  }

  #[test]
  fn lost_sat_ranges_are_tracked_correctly() {
    let context = Context::builder().arg("--index-sats").build();

    let null_ranges = || match context.index.list(OutPoint::null()).unwrap().unwrap() {
      List::Unspent(ranges) => ranges,
      _ => panic!(),
    };

    assert!(null_ranges().is_empty());

    context.mine_blocks(1);

    assert!(null_ranges().is_empty());

    context.mine_blocks_with_subsidy(1, 0);

    assert_eq!(null_ranges(), [(100 * COIN_VALUE, 150 * COIN_VALUE)]);

    context.mine_blocks_with_subsidy(1, 0);

    assert_eq!(
      null_ranges(),
      [
        (100 * COIN_VALUE, 150 * COIN_VALUE),
        (150 * COIN_VALUE, 200 * COIN_VALUE)
      ]
    );

    context.mine_blocks(1);

    assert_eq!(
      null_ranges(),
      [
        (100 * COIN_VALUE, 150 * COIN_VALUE),
        (150 * COIN_VALUE, 200 * COIN_VALUE)
      ]
    );

    context.mine_blocks_with_subsidy(1, 0);

    assert_eq!(
      null_ranges(),
      [
        (100 * COIN_VALUE, 150 * COIN_VALUE),
        (150 * COIN_VALUE, 200 * COIN_VALUE),
        (250 * COIN_VALUE, 300 * COIN_VALUE)
      ]
    );
  }

  #[test]
  fn lost_inscriptions_get_lost_satpoints() {
    for context in Context::configurations() {
      context.mine_blocks_with_subsidy(1, 0);
      context.mine_blocks(1);

      let txid = context.rpc_server.broadcast_tx(TransactionTemplate {
        inputs: &[(2, 0, 0)],
        outputs: 2,
        witness: inscription("text/plain", "hello").to_witness(),
        ..Default::default()
      });
      let inscription_id = InscriptionId::from(txid);
      context.mine_blocks(1);

      context.rpc_server.broadcast_tx(TransactionTemplate {
        inputs: &[(3, 1, 1), (3, 1, 0)],
        fee: 50 * COIN_VALUE,
        ..Default::default()
      });
      context.mine_blocks_with_subsidy(1, 0);

      context.index.assert_inscription_location(
        inscription_id,
        SatPoint {
          outpoint: OutPoint::null(),
          offset: 75 * COIN_VALUE,
        },
        Some(100 * COIN_VALUE),
      );
    }
  }

  #[test]
  fn inscription_skips_zero_value_first_output_of_inscribe_transaction() {
    for context in Context::configurations() {
      context.mine_blocks(1);

      let txid = context.rpc_server.broadcast_tx(TransactionTemplate {
        inputs: &[(1, 0, 0)],
        outputs: 2,
        witness: inscription("text/plain", "hello").to_witness(),
        output_values: &[0, 50 * COIN_VALUE],
        ..Default::default()
      });
      let inscription_id = InscriptionId::from(txid);
      context.mine_blocks(1);

      context.index.assert_inscription_location(
        inscription_id,
        SatPoint {
          outpoint: OutPoint { txid, vout: 1 },
          offset: 0,
        },
        Some(50 * COIN_VALUE),
      );
    }
  }

  #[test]
  fn inscription_can_be_lost_in_first_transaction() {
    for context in Context::configurations() {
      context.mine_blocks(1);

      let txid = context.rpc_server.broadcast_tx(TransactionTemplate {
        inputs: &[(1, 0, 0)],
        fee: 50 * COIN_VALUE,
        witness: inscription("text/plain", "hello").to_witness(),
        ..Default::default()
      });
      let inscription_id = InscriptionId::from(txid);
      context.mine_blocks_with_subsidy(1, 0);

      context.index.assert_inscription_location(
        inscription_id,
        SatPoint {
          outpoint: OutPoint::null(),
          offset: 0,
        },
        Some(50 * COIN_VALUE),
      );
    }
  }

  #[test]
  fn lost_rare_sats_are_tracked() {
    let context = Context::builder().arg("--index-sats").build();
    context.mine_blocks_with_subsidy(1, 0);
    context.mine_blocks_with_subsidy(1, 0);

    assert_eq!(
      context
        .index
        .rare_sat_satpoint(Sat(50 * COIN_VALUE))
        .unwrap()
        .unwrap(),
      SatPoint {
        outpoint: OutPoint::null(),
        offset: 0,
      },
    );

    assert_eq!(
      context
        .index
        .rare_sat_satpoint(Sat(100 * COIN_VALUE))
        .unwrap()
        .unwrap(),
      SatPoint {
        outpoint: OutPoint::null(),
        offset: 50 * COIN_VALUE,
      },
    );
  }

  #[test]
  fn old_schema_gives_correct_error() {
    let tempdir = {
      let context = Context::builder().build();

      let wtx = context.index.database.begin_write().unwrap();

      wtx
        .open_table(STATISTIC_TO_COUNT)
        .unwrap()
        .insert(&Statistic::Schema.key(), &0)
        .unwrap();

      wtx.commit().unwrap();

      context.tempdir
    };

    let path = tempdir.path().to_owned();

    let delimiter = if cfg!(windows) { '\\' } else { '/' };

    assert_eq!(
      Context::builder().tempdir(tempdir).try_build().err().unwrap().to_string(),
      format!("index at `{}{delimiter}regtest{delimiter}index.redb` appears to have been built with an older, incompatible version of ord, consider deleting and rebuilding the index: index schema 0, ord schema {SCHEMA_VERSION}", path.display()));
  }

  #[test]
  fn new_schema_gives_correct_error() {
    let tempdir = {
      let context = Context::builder().build();

      let wtx = context.index.database.begin_write().unwrap();

      wtx
        .open_table(STATISTIC_TO_COUNT)
        .unwrap()
        .insert(&Statistic::Schema.key(), &u64::MAX)
        .unwrap();

      wtx.commit().unwrap();

      context.tempdir
    };

    let path = tempdir.path().to_owned();

    let delimiter = if cfg!(windows) { '\\' } else { '/' };

    assert_eq!(
      Context::builder().tempdir(tempdir).try_build().err().unwrap().to_string(),
      format!("index at `{}{delimiter}regtest{delimiter}index.redb` appears to have been built with a newer, incompatible version of ord, consider updating ord: index schema {}, ord schema {SCHEMA_VERSION}", path.display(), u64::MAX));
  }

  #[test]
  fn inscriptions_on_output() {
    for context in Context::configurations() {
      context.mine_blocks(1);

      let txid = context.rpc_server.broadcast_tx(TransactionTemplate {
        inputs: &[(1, 0, 0)],
        witness: inscription("text/plain", "hello").to_witness(),
        ..Default::default()
      });

      let inscription_id = InscriptionId::from(txid);

      assert_eq!(
        context
          .index
          .get_inscriptions_on_output(OutPoint { txid, vout: 0 })
          .unwrap(),
        []
      );

      context.mine_blocks(1);

      assert_eq!(
        context
          .index
          .get_inscriptions_on_output(OutPoint { txid, vout: 0 })
          .unwrap(),
        [inscription_id]
      );

      let send_id = context.rpc_server.broadcast_tx(TransactionTemplate {
        inputs: &[(2, 1, 0)],
        ..Default::default()
      });

      context.mine_blocks(1);

      assert_eq!(
        context
          .index
          .get_inscriptions_on_output(OutPoint { txid, vout: 0 })
          .unwrap(),
        []
      );

      assert_eq!(
        context
          .index
          .get_inscriptions_on_output(OutPoint {
            txid: send_id,
            vout: 0,
          })
          .unwrap(),
        [inscription_id]
      );
    }
  }

  #[test]
  fn inscriptions_on_same_sat_after_the_first_are_not_unbound() {
    for context in Context::configurations() {
      context.mine_blocks(1);

      let first = context.rpc_server.broadcast_tx(TransactionTemplate {
        inputs: &[(1, 0, 0)],
        witness: inscription("text/plain", "hello").to_witness(),
        ..Default::default()
      });

      context.mine_blocks(1);

      let inscription_id = InscriptionId::from(first);

      assert_eq!(
        context
          .index
          .get_inscriptions_on_output(OutPoint {
            txid: first,
            vout: 0
          })
          .unwrap(),
        [inscription_id]
      );

      context.index.assert_inscription_location(
        inscription_id,
        SatPoint {
          outpoint: OutPoint {
            txid: first,
            vout: 0,
          },
          offset: 0,
        },
        Some(50 * COIN_VALUE),
      );

      let second = context.rpc_server.broadcast_tx(TransactionTemplate {
        inputs: &[(2, 1, 0)],
        witness: inscription("text/plain", "hello").to_witness(),
        ..Default::default()
      });

      let inscription_id = InscriptionId::from(second);

      context.mine_blocks(1);

      context.index.assert_inscription_location(
        inscription_id,
        SatPoint {
          outpoint: OutPoint {
            txid: second,
            vout: 0,
          },
          offset: 0,
        },
        Some(50 * COIN_VALUE),
      );

      assert!(context
        .index
        .get_inscription_entry(second.into())
        .unwrap()
        .is_some());

      assert!(context
        .index
        .get_inscription_by_id(second.into())
        .unwrap()
        .is_some());
    }
  }

  #[test]
  fn get_latest_inscriptions_with_no_prev_and_next() {
    for context in Context::configurations() {
      context.mine_blocks(1);

      let txid = context.rpc_server.broadcast_tx(TransactionTemplate {
        inputs: &[(1, 0, 0)],
        witness: inscription("text/plain", "hello").to_witness(),
        ..Default::default()
      });
      let inscription_id = InscriptionId::from(txid);

      context.mine_blocks(1);

      let (inscriptions, prev, next) = context
        .index
        .get_latest_inscriptions_with_prev_and_next(100, None)
        .unwrap();
      assert_eq!(inscriptions, &[inscription_id]);
      assert_eq!(prev, None);
      assert_eq!(next, None);
    }
  }

  #[test]
  fn get_latest_inscriptions_with_prev_and_next() {
    for context in Context::configurations() {
      context.mine_blocks(1);

      let mut ids = Vec::new();

      for i in 0..103 {
        let txid = context.rpc_server.broadcast_tx(TransactionTemplate {
          inputs: &[(i + 1, 0, 0)],
          witness: inscription("text/plain", "hello").to_witness(),
          ..Default::default()
        });
        ids.push(InscriptionId::from(txid));
        context.mine_blocks(1);
      }

      ids.reverse();

      let (inscriptions, prev, next) = context
        .index
        .get_latest_inscriptions_with_prev_and_next(100, None)
        .unwrap();
      assert_eq!(inscriptions, &ids[..100]);
      assert_eq!(prev, Some(2));
      assert_eq!(next, None);

      let (inscriptions, prev, next) = context
        .index
        .get_latest_inscriptions_with_prev_and_next(100, Some(101))
        .unwrap();
      assert_eq!(inscriptions, &ids[1..101]);
      assert_eq!(prev, Some(1));
      assert_eq!(next, Some(102));

      let (inscriptions, prev, next) = context
        .index
        .get_latest_inscriptions_with_prev_and_next(100, Some(0))
        .unwrap();
      assert_eq!(inscriptions, &ids[102..103]);
      assert_eq!(prev, None);
      assert_eq!(next, Some(100));
    }
  }

  #[test]
  fn unsynced_index_fails() {
    for context in Context::configurations() {
      let mut entropy = [0; 16];
      rand::thread_rng().fill_bytes(&mut entropy);
      let mnemonic = Mnemonic::from_entropy(&entropy).unwrap();
      crate::subcommand::wallet::initialize_wallet(&context.options, mnemonic.to_seed("")).unwrap();
      context.rpc_server.mine_blocks(1);
      assert_regex_match!(
        context
          .index
          .get_unspent_outputs(Wallet::load(&context.options).unwrap())
          .unwrap_err()
          .to_string(),
        r"output in Bitcoin Core wallet but not in ord index: [[:xdigit:]]{64}:\d+"
      );
    }
  }

  #[test]
  // https://github.com/ordinals/ord/issues/2062
  fn zero_value_transaction_inscription_not_cursed_but_unbound() {
    for context in Context::configurations() {
      context.mine_blocks(1);

      context.rpc_server.broadcast_tx(TransactionTemplate {
        inputs: &[(1, 0, 0)],
        fee: 50 * 100_000_000,
        ..Default::default()
      });

      context.mine_blocks(1);

      let txid = context.rpc_server.broadcast_tx(TransactionTemplate {
        inputs: &[(2, 1, 0)],
        witness: inscription("text/plain", "hello").to_witness(),
        ..Default::default()
      });

      let inscription_id = InscriptionId::from(txid);

      context.mine_blocks(1);

      context.index.assert_inscription_location(
        inscription_id,
        SatPoint {
          outpoint: unbound_outpoint(),
          offset: 0,
        },
        None,
      );

      assert_eq!(
        context
          .index
          .get_inscription_entry(inscription_id)
          .unwrap()
          .unwrap()
          .number,
        0
      );
    }
  }

  #[test]
  fn multiple_inscriptions_in_same_tx_all_but_first_input_are_cursed() {
    for context in Context::configurations() {
      context.mine_blocks(1);
      context.mine_blocks(1);
      context.mine_blocks(1);

      let witness = envelope(&[b"ord", &[1], b"text/plain;charset=utf-8", &[], b"bar"]);

      let txid = context.rpc_server.broadcast_tx(TransactionTemplate {
        inputs: &[(1, 0, 0), (2, 0, 0), (3, 0, 0)],
        witness,
        ..Default::default()
      });

      let first = InscriptionId { txid, index: 0 };
      let second = InscriptionId { txid, index: 1 };
      let third = InscriptionId { txid, index: 2 };

      context.mine_blocks(1);

      context.index.assert_inscription_location(
        first,
        SatPoint {
          outpoint: OutPoint { txid, vout: 0 },
          offset: 0,
        },
        Some(50 * COIN_VALUE),
      );

      context.index.assert_inscription_location(
        second,
        SatPoint {
          outpoint: OutPoint { txid, vout: 0 },
          offset: 50 * COIN_VALUE,
        },
        Some(100 * COIN_VALUE),
      );

      context.index.assert_inscription_location(
        third,
        SatPoint {
          outpoint: OutPoint { txid, vout: 0 },
          offset: 100 * COIN_VALUE,
        },
        Some(150 * COIN_VALUE),
      );

      assert_eq!(
        context
          .index
          .get_inscription_entry(first)
          .unwrap()
          .unwrap()
          .number,
        0
      );

      assert_eq!(
        context
          .index
          .get_inscription_entry(second)
          .unwrap()
          .unwrap()
          .number,
        -1
      );

      assert_eq!(
        context
          .index
          .get_inscription_entry(third)
          .unwrap()
          .unwrap()
          .number,
        -2
      );
    }
  }

  #[test]
  fn multiple_inscriptions_same_input_all_but_first_are_cursed_and_unbound() {
    for context in Context::configurations() {
      context.rpc_server.mine_blocks(1);

      let script = script::Builder::new()
        .push_opcode(opcodes::OP_FALSE)
        .push_opcode(opcodes::all::OP_IF)
        .push_slice(b"ord")
        .push_slice(&[1])
        .push_slice(b"text/plain;charset=utf-8")
        .push_slice(&[])
        .push_slice(b"foo")
        .push_opcode(opcodes::all::OP_ENDIF)
        .push_opcode(opcodes::OP_FALSE)
        .push_opcode(opcodes::all::OP_IF)
        .push_slice(b"ord")
        .push_slice(&[1])
        .push_slice(b"text/plain;charset=utf-8")
        .push_slice(&[])
        .push_slice(b"bar")
        .push_opcode(opcodes::all::OP_ENDIF)
        .push_opcode(opcodes::OP_FALSE)
        .push_opcode(opcodes::all::OP_IF)
        .push_slice(b"ord")
        .push_slice(&[1])
        .push_slice(b"text/plain;charset=utf-8")
        .push_slice(&[])
        .push_slice(b"qix")
        .push_opcode(opcodes::all::OP_ENDIF)
        .into_script();

      let witness = Witness::from_vec(vec![script.into_bytes(), Vec::new()]);

      let txid = context.rpc_server.broadcast_tx(TransactionTemplate {
        inputs: &[(1, 0, 0)],
        witness,
        ..Default::default()
      });

      let first = InscriptionId { txid, index: 0 };
      let second = InscriptionId { txid, index: 1 };
      let third = InscriptionId { txid, index: 2 };

      context.mine_blocks(1);

      context.index.assert_inscription_location(
        first,
        SatPoint {
          outpoint: OutPoint { txid, vout: 0 },
          offset: 0,
        },
        Some(50 * COIN_VALUE),
      );

      context.index.assert_inscription_location(
        second,
        SatPoint {
          outpoint: unbound_outpoint(),
          offset: 0,
        },
        None,
      );

      context.index.assert_inscription_location(
        third,
        SatPoint {
          outpoint: unbound_outpoint(),
          offset: 1,
        },
        None,
      );

      assert_eq!(
        context
          .index
          .get_inscription_entry(first)
          .unwrap()
          .unwrap()
          .number,
        0
      );

      assert_eq!(
        context
          .index
          .get_inscription_entry(second)
          .unwrap()
          .unwrap()
          .number,
        -1
      );

      assert_eq!(
        context
          .index
          .get_inscription_entry(third)
          .unwrap()
          .unwrap()
          .number,
        -2
      );
    }
  }

  #[test]
  fn multiple_inscriptions_different_inputs_and_same_inputs() {
    for context in Context::configurations() {
      context.rpc_server.mine_blocks(1);
      context.rpc_server.mine_blocks(1);
      context.rpc_server.mine_blocks(1);

      let script = script::Builder::new()
        .push_opcode(opcodes::OP_FALSE)
        .push_opcode(opcodes::all::OP_IF)
        .push_slice(b"ord")
        .push_slice(&[1])
        .push_slice(b"text/plain;charset=utf-8")
        .push_slice(&[])
        .push_slice(b"foo")
        .push_opcode(opcodes::all::OP_ENDIF)
        .push_opcode(opcodes::OP_FALSE)
        .push_opcode(opcodes::all::OP_IF)
        .push_slice(b"ord")
        .push_slice(&[1])
        .push_slice(b"text/plain;charset=utf-8")
        .push_slice(&[])
        .push_slice(b"bar")
        .push_opcode(opcodes::all::OP_ENDIF)
        .push_opcode(opcodes::OP_FALSE)
        .push_opcode(opcodes::all::OP_IF)
        .push_slice(b"ord")
        .push_slice(&[1])
        .push_slice(b"text/plain;charset=utf-8")
        .push_slice(&[])
        .push_slice(b"qix")
        .push_opcode(opcodes::all::OP_ENDIF)
        .into_script();

      let witness = Witness::from_vec(vec![script.into_bytes(), Vec::new()]);

      let txid = context.rpc_server.broadcast_tx(TransactionTemplate {
        inputs: &[(1, 0, 0), (2, 0, 0), (3, 0, 0)],
        witness, // the witness is replicated over all inputs
        ..Default::default()
      });

      let first = InscriptionId { txid, index: 0 }; // normal
      let fourth = InscriptionId { txid, index: 3 }; // cursed but bound
      let ninth = InscriptionId { txid, index: 8 }; // cursed and unbound

      context.mine_blocks(1);

      context.index.assert_inscription_location(
        first,
        SatPoint {
          outpoint: OutPoint { txid, vout: 0 },
          offset: 0,
        },
        Some(50 * COIN_VALUE),
      );

      context.index.assert_inscription_location(
        fourth,
        SatPoint {
          outpoint: OutPoint { txid, vout: 0 },
          offset: 50 * COIN_VALUE,
        },
        Some(100 * COIN_VALUE),
      );

      context.index.assert_inscription_location(
        ninth,
        SatPoint {
          outpoint: unbound_outpoint(),
          offset: 5,
        },
        None,
      );

      assert_eq!(
        context
          .index
          .get_inscription_entry(first)
          .unwrap()
          .unwrap()
          .number,
        0
      );

      assert_eq!(
        context
          .index
          .get_inscription_entry(fourth)
          .unwrap()
          .unwrap()
          .number,
        -3
      );

      assert_eq!(
        context
          .index
          .get_inscription_entry(ninth)
          .unwrap()
          .unwrap()
          .number,
        -8
      );
    }
  }

  #[test]
  fn genesis_fee_distributed_evenly() {
    for context in Context::configurations() {
      context.rpc_server.mine_blocks(1);

      let script = script::Builder::new()
        .push_opcode(opcodes::OP_FALSE)
        .push_opcode(opcodes::all::OP_IF)
        .push_slice(b"ord")
        .push_slice(&[1])
        .push_slice(b"text/plain;charset=utf-8")
        .push_slice(&[])
        .push_slice(b"foo")
        .push_opcode(opcodes::all::OP_ENDIF)
        .push_opcode(opcodes::OP_FALSE)
        .push_opcode(opcodes::all::OP_IF)
        .push_slice(b"ord")
        .push_slice(&[1])
        .push_slice(b"text/plain;charset=utf-8")
        .push_slice(&[])
        .push_slice(b"bar")
        .push_opcode(opcodes::all::OP_ENDIF)
        .push_opcode(opcodes::OP_FALSE)
        .push_opcode(opcodes::all::OP_IF)
        .push_slice(b"ord")
        .push_slice(&[1])
        .push_slice(b"text/plain;charset=utf-8")
        .push_slice(&[])
        .push_slice(b"qix")
        .push_opcode(opcodes::all::OP_ENDIF)
        .into_script();

      let witness = Witness::from_vec(vec![script.into_bytes(), Vec::new()]);

      let txid = context.rpc_server.broadcast_tx(TransactionTemplate {
        inputs: &[(1, 0, 0)],
        witness,
        fee: 33,
        ..Default::default()
      });

      let first = InscriptionId { txid, index: 0 };
      let second = InscriptionId { txid, index: 1 };

      context.mine_blocks(1);

      assert_eq!(
        context
          .index
          .get_inscription_entry(first)
          .unwrap()
          .unwrap()
          .fee,
        11
      );

      assert_eq!(
        context
          .index
          .get_inscription_entry(second)
          .unwrap()
          .unwrap()
          .fee,
        11
      );
    }
  }

  #[test]
  fn reinscription_on_cursed_inscription_is_not_cursed() {
    for context in Context::configurations() {
      context.mine_blocks(1);
      context.mine_blocks(1);

      let witness = envelope(&[b"ord", &[1], b"text/plain;charset=utf-8", &[], b"bar"]);

      let cursed_txid = context.rpc_server.broadcast_tx(TransactionTemplate {
        inputs: &[(1, 0, 0), (2, 0, 0)],
        witness,
        outputs: 2,
        ..Default::default()
      });

      let cursed = InscriptionId {
        txid: cursed_txid,
        index: 1,
      };

      context.mine_blocks(1);

      context.index.assert_inscription_location(
        cursed,
        SatPoint {
          outpoint: OutPoint {
            txid: cursed_txid,
            vout: 1,
          },
          offset: 0,
        },
        Some(100 * COIN_VALUE),
      );

      assert_eq!(
        context
          .index
          .get_inscription_entry(cursed)
          .unwrap()
          .unwrap()
          .number,
        -1
      );

      let witness = envelope(&[
        b"ord",
        &[1],
        b"text/plain;charset=utf-8",
        &[],
        b"reinscription on cursed",
      ]);

      let txid = context.rpc_server.broadcast_tx(TransactionTemplate {
        inputs: &[(3, 1, 1)],
        witness,
        ..Default::default()
      });

      let reinscription_on_cursed = InscriptionId { txid, index: 0 };

      context.mine_blocks(1);

      context.index.assert_inscription_location(
        reinscription_on_cursed,
        SatPoint {
          outpoint: OutPoint { txid, vout: 0 },
          offset: 0,
        },
        Some(100 * COIN_VALUE),
      );

      assert_eq!(
        context
          .index
          .get_inscription_entry(reinscription_on_cursed)
          .unwrap()
          .unwrap()
          .number,
        1
      );
    }
  }

  #[test]
  fn second_reinscription_on_cursed_inscription_is_cursed() {
    for context in Context::configurations() {
      context.mine_blocks(1);
      context.mine_blocks(1);

      let witness = envelope(&[b"ord", &[1], b"text/plain;charset=utf-8", &[], b"bar"]);

      let cursed_txid = context.rpc_server.broadcast_tx(TransactionTemplate {
        inputs: &[(1, 0, 0), (2, 0, 0)],
        witness,
        outputs: 2,
        ..Default::default()
      });

      let cursed = InscriptionId {
        txid: cursed_txid,
        index: 1,
      };

      context.mine_blocks(1);

      context.index.assert_inscription_location(
        cursed,
        SatPoint {
          outpoint: OutPoint {
            txid: cursed_txid,
            vout: 1,
          },
          offset: 0,
        },
        Some(100 * COIN_VALUE),
      );

      assert_eq!(
        context
          .index
          .get_inscription_entry(cursed)
          .unwrap()
          .unwrap()
          .number,
        -1
      );

      let witness = envelope(&[
        b"ord",
        &[1],
        b"text/plain;charset=utf-8",
        &[],
        b"reinscription on cursed",
      ]);

      let txid = context.rpc_server.broadcast_tx(TransactionTemplate {
        inputs: &[(3, 1, 1)],
        witness,
        ..Default::default()
      });

      let reinscription_on_cursed = InscriptionId { txid, index: 0 };

      context.mine_blocks(1);

      context.index.assert_inscription_location(
        reinscription_on_cursed,
        SatPoint {
          outpoint: OutPoint { txid, vout: 0 },
          offset: 0,
        },
        Some(100 * COIN_VALUE),
      );

      assert_eq!(
        context
          .index
          .get_inscription_entry(reinscription_on_cursed)
          .unwrap()
          .unwrap()
          .number,
        1
      );

      let witness = envelope(&[
        b"ord",
        &[1],
        b"text/plain;charset=utf-8",
        &[],
        b"second reinscription on cursed",
      ]);

      let txid = context.rpc_server.broadcast_tx(TransactionTemplate {
        inputs: &[(4, 1, 0)],
        witness,
        ..Default::default()
      });

      let second_reinscription_on_cursed = InscriptionId { txid, index: 0 };

      context.mine_blocks(1);

      context.index.assert_inscription_location(
        second_reinscription_on_cursed,
        SatPoint {
          outpoint: OutPoint { txid, vout: 0 },
          offset: 0,
        },
        Some(100 * COIN_VALUE),
      );

      assert_eq!(
        context
          .index
          .get_inscription_entry(second_reinscription_on_cursed)
          .unwrap()
          .unwrap()
          .number,
        -2
      );

      assert_eq!(
        vec![
          cursed,
          reinscription_on_cursed,
          second_reinscription_on_cursed
        ],
        context
          .index
          .get_inscriptions_on_output_ordered(OutPoint { txid, vout: 0 })
          .unwrap()
          .iter()
          .map(|(_satpoint, inscription_id)| *inscription_id)
          .collect::<Vec<InscriptionId>>()
      )
    }
  }

  #[test]
  fn reinscriptions_on_output_correctly_ordered_and_transferred() {
    for context in Context::configurations() {
      context.mine_blocks(1);

      let txid = context.rpc_server.broadcast_tx(TransactionTemplate {
        inputs: &[(1, 0, 0)],
        witness: inscription("text/plain;charset=utf-8", "hello").to_witness(),
        ..Default::default()
      });

      let first = InscriptionId { txid, index: 0 };

      context.mine_blocks(1);

      let txid = context.rpc_server.broadcast_tx(TransactionTemplate {
        inputs: &[(2, 1, 0)],
        witness: inscription("text/plain;charset=utf-8", "hello").to_witness(),
        ..Default::default()
      });

      let second = InscriptionId { txid, index: 0 };

      context.mine_blocks(1);
      let txid = context.rpc_server.broadcast_tx(TransactionTemplate {
        inputs: &[(3, 1, 0)],
        witness: inscription("text/plain;charset=utf-8", "hello").to_witness(),
        ..Default::default()
      });

      let third = InscriptionId { txid, index: 0 };

      context.mine_blocks(1);

      let location = SatPoint {
        outpoint: OutPoint { txid, vout: 0 },
        offset: 0,
      };

      assert_eq!(
        vec![(location, first), (location, second), (location, third)],
        context
          .index
          .get_inscriptions_on_output_ordered(OutPoint { txid, vout: 0 })
          .unwrap()
      )
    }
  }
}<|MERGE_RESOLUTION|>--- conflicted
+++ resolved
@@ -160,7 +160,6 @@
       options.data_dir()?.join("index.redb")
     };
 
-<<<<<<< HEAD
     if let Err(err) = fs::create_dir_all(path.parent().unwrap()) {
       bail!(
         "failed to create data dir `{}`: {err}",
@@ -168,8 +167,6 @@
       );
     }
 
-    let database = match unsafe { Database::builder().open_mmapped(&path) } {
-=======
     let db_cache_size = match options.db_cache_size {
       Some(db_cache_size) => db_cache_size,
       None => {
@@ -185,7 +182,6 @@
       .set_cache_size(db_cache_size)
       .open(&path)
     {
->>>>>>> 5bed0f80
       Ok(database) => {
         let schema_version = database
           .begin_read()?
@@ -688,7 +684,8 @@
     if outpoints.is_empty() {
       let outpoint_to_sat_ranges = rtx.0.open_table(OUTPOINT_TO_SAT_RANGES)?;
 
-      for (key, value) in outpoint_to_sat_ranges.range::<&[u8; 36]>(&[0; 36]..)? {
+      for range in outpoint_to_sat_ranges.range::<&[u8; 36]>(&[0; 36]..)? {
+        let (key, value) = range?;
         let mut offset = 0;
         for chunk in value.value().chunks_exact(11) {
           let (start, end) = SatRange::load(chunk.try_into().unwrap());
@@ -702,7 +699,6 @@
         }
       }
 
-<<<<<<< HEAD
       Ok(None)
     } else {
       for outpoint in outpoints {
@@ -747,7 +743,8 @@
       let mut remaining_sats = search_end - search_start;
       let outpoint_to_sat_ranges = rtx.0.open_table(OUTPOINT_TO_SAT_RANGES)?;
 
-      for (key, value) in outpoint_to_sat_ranges.range::<&[u8; 36]>(&[0; 36]..)? {
+      for range in outpoint_to_sat_ranges.range::<&[u8; 36]>(&[0; 36]..)? {
+        let (key, value) = range?;
         let mut offset = 0;
         for chunk in value.value().chunks_exact(11) {
           let (start, end) = SatRange::load(chunk.try_into().unwrap());
@@ -769,18 +766,6 @@
             }
           }
           offset += end - start;
-=======
-    for range in outpoint_to_sat_ranges.range::<&[u8; 36]>(&[0; 36]..)? {
-      let (key, value) = range?;
-      let mut offset = 0;
-      for chunk in value.value().chunks_exact(11) {
-        let (start, end) = SatRange::load(chunk.try_into().unwrap());
-        if start <= sat && sat < end {
-          return Ok(Some(SatPoint {
-            outpoint: Entry::load(*key.value()),
-            offset: offset + sat - start,
-          }));
->>>>>>> 5bed0f80
         }
       }
     } else {
@@ -886,7 +871,6 @@
   pub(crate) fn get_inscriptions_by_sat(
     &self,
     n: Option<usize>,
-<<<<<<< HEAD
     max_number: Option<i64>,
     max_height: Option<u64>,
     max_sat: Option<Sat>,
@@ -894,32 +878,38 @@
   ) -> Result<Vec<InscriptionId>> {
     self.require_sat_index("--order-by-sat")?;
 
-    Ok(
-      self
-        .database
-        .begin_read()?
-        .open_multimap_table(SAT_TO_INSCRIPTION_ID)?
-        .range::<u64>(0..)?
-        .flat_map(|(_sat, id_iter)| {
-          id_iter.map(move |id| Entry::load(*id.value()))
-        })
-        .filter_map(|id| {
-          let entry = self.get_inscription_entry(id).unwrap().unwrap();
-          if max_sat.is_some() && entry.sat.unwrap() > max_sat.unwrap() {
-            Some(None)
-          } else if (!uncommon || entry.sat.unwrap().rarity() != Rarity::Common)
-            && (max_number.is_none() || entry.number <= max_number.unwrap())
-            && (max_height.is_none() || entry.height <= max_height.unwrap())
-          {
-            Some(Some(id))
-          } else {
-            None
-          }
-        })
-        .map_while(|x| x)
-        .take(n.unwrap_or(usize::MAX))
-        .collect(),
-    )
+    let rtx = self.database.begin_read()?;
+
+    let mut result = Vec::new();
+
+    for range_result in rtx
+      .open_multimap_table(SAT_TO_INSCRIPTION_ID)?
+      .range::<u64>(0..)?
+    {
+      let (_sat, ids) = range_result?;
+      for id_result in ids {
+        let id = id_result?;
+        result.push(Entry::load(*id.value()));
+      }
+    }
+
+    Ok(result.into_iter()
+       .filter_map(|id| {
+         let entry = self.get_inscription_entry(id).unwrap().unwrap();
+         if max_sat.is_some() && entry.sat.unwrap() > max_sat.unwrap() {
+           Some(None)
+         } else if (!uncommon || entry.sat.unwrap().rarity() != Rarity::Common)
+           && (max_number.is_none() || entry.number <= max_number.unwrap())
+           && (max_height.is_none() || entry.height <= max_height.unwrap())
+         {
+           Some(Some(id))
+         } else {
+           None
+         }
+       })
+       .map_while(|x| x)
+       .take(n.unwrap_or(usize::MAX))
+       .collect())
   }
 
   pub(crate) fn get_inscriptions_by_inscription_number(
@@ -936,7 +926,7 @@
         .begin_read()?
         .open_table(INSCRIPTION_NUMBER_TO_INSCRIPTION_ID)?
         .range::<i64>(0..)?
-        .map(|(_sat, id)| Entry::load(*id.value()))
+        .flat_map(|result| result.map(|(_sat, id)| Entry::load(*id.value())))
         .filter_map(|id| {
           let entry = self.get_inscription_entry(id).unwrap().unwrap();
           if max_number.is_some() && entry.number > max_number.unwrap() {
@@ -954,28 +944,6 @@
         .take(n.unwrap_or(usize::MAX))
         .collect(),
     )
-=======
-  ) -> Result<BTreeMap<SatPoint, InscriptionId>> {
-    let rtx = self.database.begin_read()?;
-
-    let mut result = BTreeMap::new();
-
-    for range_result in rtx
-      .open_multimap_table(SATPOINT_TO_INSCRIPTION_ID)?
-      .range::<&[u8; 44]>(&[0; 44]..)?
-    {
-      let (satpoint, ids) = range_result?;
-      for id_result in ids {
-        let id = id_result?;
-        result.insert(Entry::load(*satpoint.value()), Entry::load(*id.value()));
-      }
-      if result.len() == n.unwrap_or(usize::MAX) {
-        break;
-      }
-    }
-
-    Ok(result)
->>>>>>> 5bed0f80
   }
 
   pub(crate) fn get_inscriptions(
